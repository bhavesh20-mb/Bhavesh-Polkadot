// Copyright 2017-2020 Parity Technologies (UK) Ltd.
// This file is part of Polkadot.

// Polkadot is free software: you can redistribute it and/or modify
// it under the terms of the GNU General Public License as published by
// the Free Software Foundation, either version 3 of the License, or
// (at your option) any later version.

// Polkadot is distributed in the hope that it will be useful,
// but WITHOUT ANY WARRANTY; without even the implied warranty of
// MERCHANTABILITY or FITNESS FOR A PARTICULAR PURPOSE.  See the
// GNU General Public License for more details.

// You should have received a copy of the GNU General Public License
// along with Polkadot.  If not, see <http://www.gnu.org/licenses/>.

//! The Polkadot runtime. This can be compiled with `#[no_std]`, ready for Wasm.

#![cfg_attr(not(feature = "std"), no_std)]
// `construct_runtime!` does a lot of recursion and requires us to increase the limit to 256.
#![recursion_limit = "256"]

use pallet_transaction_payment::CurrencyAdapter;
use runtime_common::{
	claims, SlowAdjustingFeeUpdate, CurrencyToVote,
	impls::DealWithFees,
	BlockHashCount, RocksDbWeight, BlockWeights, BlockLength, OffchainSolutionWeightLimit,
	ParachainSessionKeyPlaceholder, AssignmentSessionKeyPlaceholder,
};

use sp_std::prelude::*;
use sp_std::collections::btree_map::BTreeMap;
use sp_core::u32_trait::{_1, _2, _3, _4, _5};
use parity_scale_codec::{Encode, Decode};
use primitives::v1::{
	AccountId, AccountIndex, AccountPublic, Balance, BlockNumber, CandidateEvent, CommittedCandidateReceipt,
	CoreState, GroupRotationInfo, Hash, Id, Moment, Nonce, OccupiedCoreAssumption,
	PersistedValidationData, Signature, ValidationCode, ValidationData, ValidatorId, ValidatorIndex,
	InboundDownwardMessage, InboundHrmpMessage, SessionInfo, AssignmentId,
};
use sp_runtime::{
	create_runtime_str, generic, impl_opaque_keys, ModuleId, ApplyExtrinsicResult,
	KeyTypeId, Percent, Permill, Perbill, curve::PiecewiseLinear,
	transaction_validity::{TransactionValidity, TransactionSource, TransactionPriority},
	traits::{
		BlakeTwo256, Block as BlockT, OpaqueKeys, ConvertInto, IdentityLookup,
		Extrinsic as ExtrinsicT, SaturatedConversion, Verify,
	},
};
#[cfg(feature = "runtime-benchmarks")]
use sp_runtime::RuntimeString;
use sp_version::RuntimeVersion;
use pallet_grandpa::{AuthorityId as GrandpaId, fg_primitives};
#[cfg(any(feature = "std", test))]
use sp_version::NativeVersion;
use sp_core::OpaqueMetadata;
use sp_staking::SessionIndex;
use frame_support::{
	parameter_types, construct_runtime, debug, RuntimeDebug,
	traits::{KeyOwnerProofSystem, Randomness, LockIdentifier, Filter},
	weights::Weight,
};
use frame_system::{EnsureRoot, EnsureOneOf};
use pallet_im_online::sr25519::AuthorityId as ImOnlineId;
use authority_discovery_primitives::AuthorityId as AuthorityDiscoveryId;
use pallet_transaction_payment_rpc_runtime_api::RuntimeDispatchInfo;
use pallet_session::historical as session_historical;
use static_assertions::const_assert;

#[cfg(feature = "std")]
pub use pallet_staking::StakerStatus;
#[cfg(any(feature = "std", test))]
pub use sp_runtime::BuildStorage;
pub use pallet_timestamp::Call as TimestampCall;
pub use pallet_balances::Call as BalancesCall;

/// Constant values used within the runtime.
pub mod constants;
use constants::{time::*, currency::*, fee::*};
use frame_support::traits::InstanceFilter;

// Polkadot <-> Kusama messages.
pub mod kusama_messages;

// Weights used in the runtime.
mod weights;

// Make the WASM binary available.
#[cfg(feature = "std")]
include!(concat!(env!("OUT_DIR"), "/wasm_binary.rs"));

// Polkadot version identifier;
/// Runtime version (Polkadot).
pub const VERSION: RuntimeVersion = RuntimeVersion {
	spec_name: create_runtime_str!("polkadot"),
	impl_name: create_runtime_str!("parity-polkadot"),
	authoring_version: 0,
	spec_version: 28,
	impl_version: 0,
	#[cfg(not(feature = "disable-runtime-api"))]
	apis: RUNTIME_API_VERSIONS,
	#[cfg(feature = "disable-runtime-api")]
	apis: version::create_apis_vec![[]],
	transaction_version: 5,
};

/// Native version.
#[cfg(any(feature = "std", test))]
pub fn native_version() -> NativeVersion {
	NativeVersion {
		runtime_version: VERSION,
		can_author_with: Default::default(),
	}
}

pub struct BaseFilter;
impl Filter<Call> for BaseFilter {
	fn filter(call: &Call) -> bool {
		match call {
			// These modules are all allowed to be called by transactions:
			Call::Democracy(_) | Call::Council(_) | Call::TechnicalCommittee(_) |
			Call::TechnicalMembership(_) | Call::Treasury(_) | Call::ElectionsPhragmen(_) |
			Call::System(_) | Call::Scheduler(_) | Call::Indices(_) |
			Call::Babe(_) | Call::Timestamp(_) | Call::Balances(_) |
			Call::Authorship(_) | Call::Staking(_) | Call::Offences(_) |
			Call::Session(_) | Call::Grandpa(_) | Call::ImOnline(_) |
			Call::AuthorityDiscovery(_) |
			Call::Utility(_) | Call::Claims(_) | Call::Vesting(_) |
			Call::Identity(_) | Call::Proxy(_) | Call::Multisig(_) |
<<<<<<< HEAD
			Call::KusamaBridge(_) | Call::KusamaMessageLane(_)
=======
			Call::Bounties(_) | Call::Tips(_)
>>>>>>> 309cc262
			=> true,
		}
	}
}

type MoreThanHalfCouncil = EnsureOneOf<
	AccountId,
	EnsureRoot<AccountId>,
	pallet_collective::EnsureProportionMoreThan<_1, _2, AccountId, CouncilCollective>
>;

parameter_types! {
	pub const Version: RuntimeVersion = VERSION;
}

impl frame_system::Config for Runtime {
	type BaseCallFilter = BaseFilter;
	type BlockWeights = BlockWeights;
	type BlockLength = BlockLength;
	type Origin = Origin;
	type Call = Call;
	type Index = Nonce;
	type BlockNumber = BlockNumber;
	type Hash = Hash;
	type Hashing = BlakeTwo256;
	type AccountId = AccountId;
	type Lookup = IdentityLookup<AccountId>;
	type Header = generic::Header<BlockNumber, BlakeTwo256>;
	type Event = Event;
	type BlockHashCount = BlockHashCount;
	type DbWeight = RocksDbWeight;
	type Version = Version;
	type PalletInfo = PalletInfo;
	type AccountData = pallet_balances::AccountData<Balance>;
	type OnNewAccount = ();
	type OnKilledAccount = ();
	type SystemWeightInfo = weights::frame_system::WeightInfo<Runtime>;
}

parameter_types! {
	pub MaximumSchedulerWeight: Weight = Perbill::from_percent(80) *
		BlockWeights::get().max_block;
	pub const MaxScheduledPerBlock: u32 = 50;
}

impl pallet_scheduler::Config for Runtime {
	type Event = Event;
	type Origin = Origin;
	type PalletsOrigin = OriginCaller;
	type Call = Call;
	type MaximumWeight = MaximumSchedulerWeight;
	type ScheduleOrigin = EnsureRoot<AccountId>;
	type MaxScheduledPerBlock = MaxScheduledPerBlock;
	type WeightInfo = weights::pallet_scheduler::WeightInfo<Runtime>;
}

parameter_types! {
	pub const EpochDuration: u64 = EPOCH_DURATION_IN_BLOCKS as u64;
	pub const ExpectedBlockTime: Moment = MILLISECS_PER_BLOCK;
}

impl pallet_babe::Config for Runtime {
	type EpochDuration = EpochDuration;
	type ExpectedBlockTime = ExpectedBlockTime;

	// session module is the trigger
	type EpochChangeTrigger = pallet_babe::ExternalTrigger;

	type KeyOwnerProofSystem = Historical;

	type KeyOwnerProof = <Self::KeyOwnerProofSystem as KeyOwnerProofSystem<(
		KeyTypeId,
		pallet_babe::AuthorityId,
	)>>::Proof;

	type KeyOwnerIdentification = <Self::KeyOwnerProofSystem as KeyOwnerProofSystem<(
		KeyTypeId,
		pallet_babe::AuthorityId,
	)>>::IdentificationTuple;

	type HandleEquivocation =
		pallet_babe::EquivocationHandler<Self::KeyOwnerIdentification, Offences>;

	type WeightInfo = ();
}

parameter_types! {
	pub const IndexDeposit: Balance = 10 * DOLLARS;
}

impl pallet_indices::Config for Runtime {
	type AccountIndex = AccountIndex;
	type Currency = Balances;
	type Deposit = IndexDeposit;
	type Event = Event;
	type WeightInfo = weights::pallet_indices::WeightInfo<Runtime>;
}

parameter_types! {
	pub const ExistentialDeposit: Balance = 100 * CENTS;
	pub const MaxLocks: u32 = 50;
}

impl pallet_balances::Config for Runtime {
	type Balance = Balance;
	type DustRemoval = ();
	type Event = Event;
	type ExistentialDeposit = ExistentialDeposit;
	type AccountStore = System;
	type MaxLocks = MaxLocks;
	type WeightInfo = weights::pallet_balances::WeightInfo<Runtime>;
}

parameter_types! {
	pub const TransactionByteFee: Balance = 10 * MILLICENTS;
}

impl pallet_transaction_payment::Config for Runtime {
	type OnChargeTransaction = CurrencyAdapter<Balances, DealWithFees<Runtime>>;
	type TransactionByteFee = TransactionByteFee;
	type WeightToFee = WeightToFee;
	type FeeMultiplierUpdate = SlowAdjustingFeeUpdate<Self>;
}

parameter_types! {
	pub const MinimumPeriod: u64 = SLOT_DURATION / 2;
}
impl pallet_timestamp::Config for Runtime {
	type Moment = u64;
	type OnTimestampSet = Babe;
	type MinimumPeriod = MinimumPeriod;
	type WeightInfo = weights::pallet_timestamp::WeightInfo<Runtime>;
}

parameter_types! {
	pub const UncleGenerations: u32 = 0;
}

// TODO: substrate#2986 implement this properly
impl pallet_authorship::Config for Runtime {
	type FindAuthor = pallet_session::FindAccountFromAuthorIndex<Self, Babe>;
	type UncleGenerations = UncleGenerations;
	type FilterUncle = ();
	type EventHandler = (Staking, ImOnline);
}

impl_opaque_keys! {
	pub struct OldSessionKeys {
		pub grandpa: Grandpa,
		pub babe: Babe,
		pub im_online: ImOnline,
		pub para_validator: ParachainSessionKeyPlaceholder<Runtime>,
		pub authority_discovery: AuthorityDiscovery,
	}
}

impl_opaque_keys! {
	pub struct SessionKeys {
		pub grandpa: Grandpa,
		pub babe: Babe,
		pub im_online: ImOnline,
		pub para_validator: ParachainSessionKeyPlaceholder<Runtime>,
		pub para_assignment: AssignmentSessionKeyPlaceholder<Runtime>,
		pub authority_discovery: AuthorityDiscovery,
	}
}

fn transform_session_keys(v: AccountId, old: OldSessionKeys) -> SessionKeys {
	SessionKeys {
		grandpa: old.grandpa,
		babe: old.babe,
		im_online: old.im_online,
		para_validator: old.para_validator,
		para_assignment: {
			// We need to produce a dummy value that's unique for the validator.
			let mut id = AssignmentId::default();
			let id_raw: &mut [u8] = id.as_mut();
			id_raw.copy_from_slice(v.as_ref());
			id_raw[0..4].copy_from_slice(b"asgn");

			id
		},
		authority_discovery: old.authority_discovery,
	}
}

parameter_types! {
	pub const DisabledValidatorsThreshold: Perbill = Perbill::from_percent(17);
}

impl pallet_session::Config for Runtime {
	type Event = Event;
	type ValidatorId = AccountId;
	type ValidatorIdOf = pallet_staking::StashOf<Self>;
	type ShouldEndSession = Babe;
	type NextSessionRotation = Babe;
	type SessionManager = pallet_session::historical::NoteHistoricalRoot<Self, Staking>;
	type SessionHandler = <SessionKeys as OpaqueKeys>::KeyTypeIdProviders;
	type Keys = SessionKeys;
	type DisabledValidatorsThreshold = DisabledValidatorsThreshold;
	type WeightInfo = weights::pallet_session::WeightInfo<Runtime>;
}

impl pallet_session::historical::Config for Runtime {
	type FullIdentification = pallet_staking::Exposure<AccountId, Balance>;
	type FullIdentificationOf = pallet_staking::ExposureOf<Runtime>;
}

// TODO #6469: This shouldn't be static, but a lazily cached value, not built unless needed, and
// re-built in case input parameters have changed. The `ideal_stake` should be determined by the
// amount of parachain slots being bid on: this should be around `(75 - 25.min(slots / 4))%`.
pallet_staking_reward_curve::build! {
	const REWARD_CURVE: PiecewiseLinear<'static> = curve!(
		min_inflation: 0_025_000,
		max_inflation: 0_100_000,
		// 3:2:1 staked : parachains : float.
		// while there's no parachains, then this is 75% staked : 25% float.
		ideal_stake: 0_750_000,
		falloff: 0_050_000,
		max_piece_count: 40,
		test_precision: 0_005_000,
	);
}

parameter_types! {
	// Six sessions in an era (24 hours).
	pub const SessionsPerEra: SessionIndex = 6;
	// 28 eras for unbonding (28 days).
	pub const BondingDuration: pallet_staking::EraIndex = 28;
	pub const SlashDeferDuration: pallet_staking::EraIndex = 27;
	pub const RewardCurve: &'static PiecewiseLinear<'static> = &REWARD_CURVE;
	pub const MaxNominatorRewardedPerValidator: u32 = 128;
	// last 15 minutes of the last session will be for election.
	pub const ElectionLookahead: BlockNumber = EPOCH_DURATION_IN_BLOCKS / 16;
	pub const MaxIterations: u32 = 10;
	pub MinSolutionScoreBump: Perbill = Perbill::from_rational_approximation(5u32, 10_000);
}

type SlashCancelOrigin = EnsureOneOf<
	AccountId,
	EnsureRoot<AccountId>,
	pallet_collective::EnsureProportionAtLeast<_3, _4, AccountId, CouncilCollective>
>;

impl pallet_staking::Config for Runtime {
	type Currency = Balances;
	type UnixTime = Timestamp;
	type CurrencyToVote = CurrencyToVote;
	type RewardRemainder = Treasury;
	type Event = Event;
	type Slash = Treasury;
	type Reward = ();
	type SessionsPerEra = SessionsPerEra;
	type BondingDuration = BondingDuration;
	type SlashDeferDuration = SlashDeferDuration;
	// A super-majority of the council can cancel the slash.
	type SlashCancelOrigin = SlashCancelOrigin;
	type SessionInterface = Self;
	type RewardCurve = RewardCurve;
	type MaxNominatorRewardedPerValidator = MaxNominatorRewardedPerValidator;
	type NextNewSession = Session;
	type ElectionLookahead = ElectionLookahead;
	type Call = Call;
	type UnsignedPriority = StakingUnsignedPriority;
	type MaxIterations = MaxIterations;
	type MinSolutionScoreBump = MinSolutionScoreBump;
	// The unsigned solution weight targeted by the OCW. We set it to the maximum possible value of
	// a single extrinsic.
	type OffchainSolutionWeightLimit = OffchainSolutionWeightLimit;
	type WeightInfo = weights::pallet_staking::WeightInfo<Runtime>;
}

parameter_types! {
	// Minimum 4 CENTS/byte
	pub const BasicDeposit: Balance = deposit(1, 258);
	pub const FieldDeposit: Balance = deposit(0, 66);
	pub const SubAccountDeposit: Balance = deposit(1, 53);
	pub const MaxSubAccounts: u32 = 100;
	pub const MaxAdditionalFields: u32 = 100;
	pub const MaxRegistrars: u32 = 20;
}

impl pallet_identity::Config for Runtime {
	type Event = Event;
	type Currency = Balances;
	type BasicDeposit = BasicDeposit;
	type FieldDeposit = FieldDeposit;
	type SubAccountDeposit = SubAccountDeposit;
	type MaxSubAccounts = MaxSubAccounts;
	type MaxAdditionalFields = MaxAdditionalFields;
	type MaxRegistrars = MaxRegistrars;
	type Slashed = Treasury;
	type ForceOrigin = MoreThanHalfCouncil;
	type RegistrarOrigin = MoreThanHalfCouncil;
	type WeightInfo = weights::pallet_identity::WeightInfo<Runtime>;
}

parameter_types! {
	pub const LaunchPeriod: BlockNumber = 28 * DAYS;
	pub const VotingPeriod: BlockNumber = 28 * DAYS;
	pub const FastTrackVotingPeriod: BlockNumber = 3 * HOURS;
	pub const MinimumDeposit: Balance = 100 * DOLLARS;
	pub const EnactmentPeriod: BlockNumber = 28 * DAYS;
	pub const CooloffPeriod: BlockNumber = 7 * DAYS;
	// One cent: $10,000 / MB
	pub const PreimageByteDeposit: Balance = 1 * CENTS;
	pub const InstantAllowed: bool = true;
	pub const MaxVotes: u32 = 100;
	pub const MaxProposals: u32 = 100;
}

impl pallet_democracy::Config for Runtime {
	type Proposal = Call;
	type Event = Event;
	type Currency = Balances;
	type EnactmentPeriod = EnactmentPeriod;
	type LaunchPeriod = LaunchPeriod;
	type VotingPeriod = VotingPeriod;
	type MinimumDeposit = MinimumDeposit;
	/// A straight majority of the council can decide what their next motion is.
	type ExternalOrigin = frame_system::EnsureOneOf<AccountId,
		pallet_collective::EnsureProportionAtLeast<_1, _2, AccountId, CouncilCollective>,
		frame_system::EnsureRoot<AccountId>,
	>;
	/// A 60% super-majority can have the next scheduled referendum be a straight majority-carries vote.
	type ExternalMajorityOrigin = frame_system::EnsureOneOf<AccountId,
		pallet_collective::EnsureProportionAtLeast<_3, _5, AccountId, CouncilCollective>,
		frame_system::EnsureRoot<AccountId>,
	>;
	/// A unanimous council can have the next scheduled referendum be a straight default-carries
	/// (NTB) vote.
	type ExternalDefaultOrigin = frame_system::EnsureOneOf<AccountId,
		pallet_collective::EnsureProportionAtLeast<_1, _1, AccountId, CouncilCollective>,
		frame_system::EnsureRoot<AccountId>,
	>;
	/// Two thirds of the technical committee can have an ExternalMajority/ExternalDefault vote
	/// be tabled immediately and with a shorter voting/enactment period.
	type FastTrackOrigin = frame_system::EnsureOneOf<AccountId,
		pallet_collective::EnsureProportionAtLeast<_2, _3, AccountId, TechnicalCollective>,
		frame_system::EnsureRoot<AccountId>,
	>;
	type InstantOrigin = frame_system::EnsureOneOf<AccountId,
		pallet_collective::EnsureProportionAtLeast<_1, _1, AccountId, TechnicalCollective>,
		frame_system::EnsureRoot<AccountId>,
	>;
	type InstantAllowed = InstantAllowed;
	type FastTrackVotingPeriod = FastTrackVotingPeriod;
	// To cancel a proposal which has been passed, 2/3 of the council must agree to it.
	type CancellationOrigin = EnsureOneOf<AccountId,
		pallet_collective::EnsureProportionAtLeast<_2, _3, AccountId, CouncilCollective>,
		EnsureRoot<AccountId>,
	>;
	// To cancel a proposal before it has been passed, the technical committee must be unanimous or
	// Root must agree.
	type CancelProposalOrigin = EnsureOneOf<AccountId,
		pallet_collective::EnsureProportionAtLeast<_1, _1, AccountId, TechnicalCollective>,
		EnsureRoot<AccountId>,
	>;
	type BlacklistOrigin = EnsureRoot<AccountId>;
	// Any single technical committee member may veto a coming council proposal, however they can
	// only do it once and it lasts only for the cooloff period.
	type VetoOrigin = pallet_collective::EnsureMember<AccountId, TechnicalCollective>;
	type CooloffPeriod = CooloffPeriod;
	type PreimageByteDeposit = PreimageByteDeposit;
	type OperationalPreimageOrigin = pallet_collective::EnsureMember<AccountId, CouncilCollective>;
	type Slash = Treasury;
	type Scheduler = Scheduler;
	type PalletsOrigin = OriginCaller;
	type MaxVotes = MaxVotes;
	type WeightInfo = weights::pallet_democracy::WeightInfo<Runtime>;
	type MaxProposals = MaxProposals;
}

parameter_types! {
	pub const CouncilMotionDuration: BlockNumber = 7 * DAYS;
	pub const CouncilMaxProposals: u32 = 100;
	pub const CouncilMaxMembers: u32 = 100;
}

type CouncilCollective = pallet_collective::Instance1;
impl pallet_collective::Config<CouncilCollective> for Runtime {
	type Origin = Origin;
	type Proposal = Call;
	type Event = Event;
	type MotionDuration = CouncilMotionDuration;
	type MaxProposals = CouncilMaxProposals;
	type MaxMembers = CouncilMaxMembers;
	type DefaultVote = pallet_collective::PrimeDefaultVote;
	type WeightInfo = weights::pallet_collective::WeightInfo<Runtime>;
}

parameter_types! {
	pub const CandidacyBond: Balance = 100 * DOLLARS;
	pub const VotingBond: Balance = 5 * DOLLARS;
	/// Weekly council elections; scaling up to monthly eventually.
	pub const TermDuration: BlockNumber = 7 * DAYS;
	/// 13 members initially, to be increased to 23 eventually.
	pub const DesiredMembers: u32 = 13;
	pub const DesiredRunnersUp: u32 = 20;
	pub const ElectionsPhragmenModuleId: LockIdentifier = *b"phrelect";
}
// Make sure that there are no more than `MaxMembers` members elected via phragmen.
const_assert!(DesiredMembers::get() <= CouncilMaxMembers::get());

impl pallet_elections_phragmen::Config for Runtime {
	type Event = Event;
	type ModuleId = ElectionsPhragmenModuleId;
	type Currency = Balances;
	type ChangeMembers = Council;
	type InitializeMembers = Council;
	type CurrencyToVote = frame_support::traits::U128CurrencyToVote;
	type CandidacyBond = CandidacyBond;
	type VotingBond = VotingBond;
	type LoserCandidate = Treasury;
	type BadReport = Treasury;
	type KickedMember = Treasury;
	type DesiredMembers = DesiredMembers;
	type DesiredRunnersUp = DesiredRunnersUp;
	type TermDuration = TermDuration;
	type WeightInfo = weights::pallet_elections_phragmen::WeightInfo<Runtime>;
}

parameter_types! {
	pub const TechnicalMotionDuration: BlockNumber = 7 * DAYS;
	pub const TechnicalMaxProposals: u32 = 100;
	pub const TechnicalMaxMembers: u32 = 100;
}

type TechnicalCollective = pallet_collective::Instance2;
impl pallet_collective::Config<TechnicalCollective> for Runtime {
	type Origin = Origin;
	type Proposal = Call;
	type Event = Event;
	type MotionDuration = TechnicalMotionDuration;
	type MaxProposals = TechnicalMaxProposals;
	type MaxMembers = TechnicalMaxMembers;
	type DefaultVote = pallet_collective::PrimeDefaultVote;
	type WeightInfo = weights::pallet_collective::WeightInfo<Runtime>;
}

impl pallet_membership::Config<pallet_membership::Instance1> for Runtime {
	type Event = Event;
	type AddOrigin = MoreThanHalfCouncil;
	type RemoveOrigin = MoreThanHalfCouncil;
	type SwapOrigin = MoreThanHalfCouncil;
	type ResetOrigin = MoreThanHalfCouncil;
	type PrimeOrigin = MoreThanHalfCouncil;
	type MembershipInitialized = TechnicalCommittee;
	type MembershipChanged = TechnicalCommittee;
}

parameter_types! {
	pub const ProposalBond: Permill = Permill::from_percent(5);
	pub const ProposalBondMinimum: Balance = 100 * DOLLARS;
	pub const SpendPeriod: BlockNumber = 24 * DAYS;
	pub const Burn: Permill = Permill::from_percent(1);
	pub const TreasuryModuleId: ModuleId = ModuleId(*b"py/trsry");

	pub const TipCountdown: BlockNumber = 1 * DAYS;
	pub const TipFindersFee: Percent = Percent::from_percent(20);
	pub const TipReportDepositBase: Balance = 1 * DOLLARS;
	pub const DataDepositPerByte: Balance = 1 * CENTS;
	pub const BountyDepositBase: Balance = 1 * DOLLARS;
	pub const BountyDepositPayoutDelay: BlockNumber = 8 * DAYS;
	pub const BountyUpdatePeriod: BlockNumber = 90 * DAYS;
	pub const MaximumReasonLength: u32 = 16384;
	pub const BountyCuratorDeposit: Permill = Permill::from_percent(50);
	pub const BountyValueMinimum: Balance = 10 * DOLLARS;
}

type ApproveOrigin = EnsureOneOf<
	AccountId,
	EnsureRoot<AccountId>,
	pallet_collective::EnsureProportionAtLeast<_3, _5, AccountId, CouncilCollective>
>;

impl pallet_treasury::Config for Runtime {
	type ModuleId = TreasuryModuleId;
	type Currency = Balances;
	type ApproveOrigin = ApproveOrigin;
	type RejectOrigin = MoreThanHalfCouncil;
	type Event = Event;
	type OnSlash = Treasury;
	type ProposalBond = ProposalBond;
	type ProposalBondMinimum = ProposalBondMinimum;
	type SpendPeriod = SpendPeriod;
	type Burn = Burn;
	type BurnDestination = ();
	type SpendFunds = Bounties;
	type WeightInfo = weights::pallet_treasury::WeightInfo<Runtime>;
}

impl pallet_bounties::Config for Runtime {
	type Event = Event;
	type BountyDepositBase = BountyDepositBase;
	type BountyDepositPayoutDelay = BountyDepositPayoutDelay;
	type BountyUpdatePeriod = BountyUpdatePeriod;
	type BountyCuratorDeposit = BountyCuratorDeposit;
	type BountyValueMinimum = BountyValueMinimum;
	type DataDepositPerByte = DataDepositPerByte;
	type MaximumReasonLength = MaximumReasonLength;
	type WeightInfo = weights::pallet_bounties::WeightInfo<Runtime>;
}

impl pallet_tips::Config for Runtime {
	type Event = Event;
	type DataDepositPerByte = DataDepositPerByte;
	type MaximumReasonLength = MaximumReasonLength;
	type Tippers = ElectionsPhragmen;
	type TipCountdown = TipCountdown;
	type TipFindersFee = TipFindersFee;
	type TipReportDepositBase = TipReportDepositBase;
	type WeightInfo = weights::pallet_tips::WeightInfo<Runtime>;
}

parameter_types! {
	pub OffencesWeightSoftLimit: Weight = Perbill::from_percent(60) * BlockWeights::get().max_block;
}

impl pallet_offences::Config for Runtime {
	type Event = Event;
	type IdentificationTuple = pallet_session::historical::IdentificationTuple<Self>;
	type OnOffenceHandler = Staking;
	type WeightSoftLimit = OffencesWeightSoftLimit;
}

impl pallet_authority_discovery::Config for Runtime {}

parameter_types! {
	pub const SessionDuration: BlockNumber = EPOCH_DURATION_IN_BLOCKS as _;
}

parameter_types! {
	pub StakingUnsignedPriority: TransactionPriority =
		Perbill::from_percent(90) * TransactionPriority::max_value();
	pub const ImOnlineUnsignedPriority: TransactionPriority = TransactionPriority::max_value();
}

impl pallet_im_online::Config for Runtime {
	type AuthorityId = ImOnlineId;
	type Event = Event;
	type SessionDuration = SessionDuration;
	type ReportUnresponsiveness = Offences;
	type UnsignedPriority = ImOnlineUnsignedPriority;
	type WeightInfo = weights::pallet_im_online::WeightInfo<Runtime>;
}

impl pallet_grandpa::Config for Runtime {
	type Event = Event;
	type Call = Call;

	type KeyOwnerProof =
	<Self::KeyOwnerProofSystem as KeyOwnerProofSystem<(KeyTypeId, GrandpaId)>>::Proof;

	type KeyOwnerIdentification = <Self::KeyOwnerProofSystem as KeyOwnerProofSystem<(
		KeyTypeId,
		GrandpaId,
	)>>::IdentificationTuple;

	type KeyOwnerProofSystem = Historical;

	type HandleEquivocation = pallet_grandpa::EquivocationHandler<Self::KeyOwnerIdentification, Offences>;

	type WeightInfo = ();
}

/// Submits a transaction with the node's public and signature type. Adheres to the signed extension
/// format of the chain.
impl<LocalCall> frame_system::offchain::CreateSignedTransaction<LocalCall> for Runtime where
	Call: From<LocalCall>,
{
	fn create_transaction<C: frame_system::offchain::AppCrypto<Self::Public, Self::Signature>>(
		call: Call,
		public: <Signature as Verify>::Signer,
		account: AccountId,
		nonce: <Runtime as frame_system::Config>::Index,
	) -> Option<(Call, <UncheckedExtrinsic as ExtrinsicT>::SignaturePayload)> {
		// take the biggest period possible.
		let period = BlockHashCount::get()
			.checked_next_power_of_two()
			.map(|c| c / 2)
			.unwrap_or(2) as u64;

		let current_block = System::block_number()
			.saturated_into::<u64>()
			// The `System::block_number` is initialized with `n+1`,
			// so the actual block number is `n`.
			.saturating_sub(1);
		let tip = 0;
		let extra: SignedExtra = (
			frame_system::CheckSpecVersion::<Runtime>::new(),
			frame_system::CheckTxVersion::<Runtime>::new(),
			frame_system::CheckGenesis::<Runtime>::new(),
			frame_system::CheckMortality::<Runtime>::from(generic::Era::mortal(period, current_block)),
			frame_system::CheckNonce::<Runtime>::from(nonce),
			frame_system::CheckWeight::<Runtime>::new(),
			pallet_transaction_payment::ChargeTransactionPayment::<Runtime>::from(tip),
			claims::PrevalidateAttests::<Runtime>::new(),
		);
		let raw_payload = SignedPayload::new(call, extra).map_err(|e| {
			debug::warn!("Unable to create signed payload: {:?}", e);
		}).ok()?;
		let signature = raw_payload.using_encoded(|payload| {
			C::sign(payload, public)
		})?;
		let (call, extra, _) = raw_payload.deconstruct();
		Some((call, (account, signature, extra)))
	}
}

impl frame_system::offchain::SigningTypes for Runtime {
	type Public = <Signature as Verify>::Signer;
	type Signature = Signature;
}

impl<C> frame_system::offchain::SendTransactionTypes<C> for Runtime where Call: From<C> {
	type Extrinsic = UncheckedExtrinsic;
	type OverarchingCall = Call;
}

parameter_types! {
	pub const ParathreadDeposit: Balance = 500 * DOLLARS;
	pub const QueueSize: usize = 2;
	pub const MaxRetries: u32 = 3;
}

parameter_types! {
	pub Prefix: &'static [u8] = b"Pay DOTs to the Polkadot account:";
}

impl claims::Config for Runtime {
	type Event = Event;
	type VestingSchedule = Vesting;
	type Prefix = Prefix;
	/// At least 3/4 of the council must agree to a claim move before it can happen.
	type MoveClaimOrigin = pallet_collective::EnsureProportionAtLeast<_3, _4, AccountId, CouncilCollective>;
}

parameter_types! {
	pub const MinVestedTransfer: Balance = 100 * DOLLARS;
}

impl pallet_vesting::Config for Runtime {
	type Event = Event;
	type Currency = Balances;
	type BlockNumberToBalance = ConvertInto;
	type MinVestedTransfer = MinVestedTransfer;
	type WeightInfo = weights::pallet_vesting::WeightInfo<Runtime>;
}

impl pallet_utility::Config for Runtime {
	type Event = Event;
	type Call = Call;
	type WeightInfo = weights::pallet_utility::WeightInfo<Runtime>;
}

parameter_types! {
	// One storage item; key size is 32; value is size 4+4+16+32 bytes = 56 bytes.
	pub const DepositBase: Balance = deposit(1, 88);
	// Additional storage item size of 32 bytes.
	pub const DepositFactor: Balance = deposit(0, 32);
	pub const MaxSignatories: u16 = 100;
}

impl pallet_multisig::Config for Runtime {
	type Event = Event;
	type Call = Call;
	type Currency = Balances;
	type DepositBase = DepositBase;
	type DepositFactor = DepositFactor;
	type MaxSignatories = MaxSignatories;
	type WeightInfo = weights::pallet_multisig::WeightInfo<Runtime>;
}

parameter_types! {
	// One storage item; key size 32, value size 8; .
	pub const ProxyDepositBase: Balance = deposit(1, 8);
	// Additional storage item size of 33 bytes.
	pub const ProxyDepositFactor: Balance = deposit(0, 33);
	pub const MaxProxies: u16 = 32;
	pub const AnnouncementDepositBase: Balance = deposit(1, 8);
	pub const AnnouncementDepositFactor: Balance = deposit(0, 66);
	pub const MaxPending: u16 = 32;
}

/// The type used to represent the kinds of proxying allowed.
#[derive(Copy, Clone, Eq, PartialEq, Ord, PartialOrd, Encode, Decode, RuntimeDebug)]
pub enum ProxyType {
	Any = 0,
	NonTransfer = 1,
	Governance = 2,
	Staking = 3,
	// Skip 4 as it is now removed (was SudoBalances)
	IdentityJudgement = 5,
}

#[cfg(test)]
mod proxy_type_tests {
	use super::*;

	#[derive(Copy, Clone, Eq, PartialEq, Ord, PartialOrd, Encode, Decode, RuntimeDebug)]
	pub enum OldProxyType {
		Any,
		NonTransfer,
		Governance,
		Staking,
		SudoBalances,
		IdentityJudgement,
	}

	#[test]
	fn proxy_type_decodes_correctly() {
		for (i, j) in vec![
			(OldProxyType::Any, ProxyType::Any),
			(OldProxyType::NonTransfer, ProxyType::NonTransfer),
			(OldProxyType::Governance, ProxyType::Governance),
			(OldProxyType::Staking, ProxyType::Staking),
			(OldProxyType::IdentityJudgement, ProxyType::IdentityJudgement),
		].into_iter() {
			assert_eq!(i.encode(), j.encode());
		}
		assert!(ProxyType::decode(&mut &OldProxyType::SudoBalances.encode()[..]).is_err());
	}
}

impl Default for ProxyType { fn default() -> Self { Self::Any } }
impl InstanceFilter<Call> for ProxyType {
	fn filter(&self, c: &Call) -> bool {
		match self {
			ProxyType::Any => true,
			ProxyType::NonTransfer => matches!(c,
				Call::System(..) |
				Call::Scheduler(..) |
				Call::Babe(..) |
				Call::Timestamp(..) |
				Call::Indices(pallet_indices::Call::claim(..)) |
				Call::Indices(pallet_indices::Call::free(..)) |
				Call::Indices(pallet_indices::Call::freeze(..)) |
				// Specifically omitting Indices `transfer`, `force_transfer`
				// Specifically omitting the entire Balances pallet
				Call::Authorship(..) |
				Call::Staking(..) |
				Call::Offences(..) |
				Call::Session(..) |
				Call::Grandpa(..) |
				Call::ImOnline(..) |
				Call::AuthorityDiscovery(..) |
				Call::Democracy(..) |
				Call::Council(..) |
				Call::TechnicalCommittee(..) |
				Call::ElectionsPhragmen(..) |
				Call::TechnicalMembership(..) |
				Call::Treasury(..) |
				Call::Bounties(..) |
				Call::Tips(..) |
				Call::Claims(..) |
				Call::Vesting(pallet_vesting::Call::vest(..)) |
				Call::Vesting(pallet_vesting::Call::vest_other(..)) |
				// Specifically omitting Vesting `vested_transfer`, and `force_vested_transfer`
				Call::Utility(..) |
				Call::Identity(..) |
				Call::Proxy(..) |
				Call::Multisig(..)
			),
			ProxyType::Governance => matches!(c,
				Call::Democracy(..) |
				Call::Council(..) |
				Call::TechnicalCommittee(..) |
				Call::ElectionsPhragmen(..) |
				Call::Treasury(..) |
				Call::Bounties(..) |
				Call::Tips(..) |
				Call::Utility(..)
			),
			ProxyType::Staking => matches!(c,
				Call::Staking(..) |
				Call::Session(..) |
				Call::Utility(..)
			),
			ProxyType::IdentityJudgement => matches!(c,
				Call::Identity(pallet_identity::Call::provide_judgement(..)) |
				Call::Utility(..)
			)
		}
	}
	fn is_superset(&self, o: &Self) -> bool {
		match (self, o) {
			(x, y) if x == y => true,
			(ProxyType::Any, _) => true,
			(_, ProxyType::Any) => false,
			(ProxyType::NonTransfer, _) => true,
			_ => false,
		}
	}
}

impl pallet_proxy::Config for Runtime {
	type Event = Event;
	type Call = Call;
	type Currency = Balances;
	type ProxyType = ProxyType;
	type ProxyDepositBase = ProxyDepositBase;
	type ProxyDepositFactor = ProxyDepositFactor;
	type MaxProxies = MaxProxies;
	type WeightInfo = weights::pallet_proxy::WeightInfo<Runtime>;
	type MaxPending = MaxPending;
	type CallHasher = BlakeTwo256;
	type AnnouncementDepositBase = AnnouncementDepositBase;
	type AnnouncementDepositFactor = AnnouncementDepositFactor;
}

// When this is removed, should also remove `OldSessionKeys`.
pub struct UpgradeSessionKeys;
impl frame_support::traits::OnRuntimeUpgrade for UpgradeSessionKeys {
	fn on_runtime_upgrade() -> frame_support::weights::Weight {
		Session::upgrade_keys::<OldSessionKeys, _>(transform_session_keys);
		Perbill::from_percent(50) * BlockWeights::get().max_block
	}
}

pub struct CustomOnRuntimeUpgrade;
impl frame_support::traits::OnRuntimeUpgrade for CustomOnRuntimeUpgrade {
	fn on_runtime_upgrade() -> frame_support::weights::Weight {
		0
	}
}

impl pallet_substrate_bridge::Config for Runtime {
	type BridgedChain = bp_kusama::Kusama;
}

type KusamaCallDispatchInstance = pallet_bridge_call_dispatch::Instance1;
impl pallet_bridge_call_dispatch::Config<KusamaCallDispatchInstance> for Runtime {
	type Call = Call;
	type Event = Event;
	type MessageId = (bp_message_lane::LaneId, bp_message_lane::MessageNonce);
	type SourceChainAccountId = bp_kusama::AccountId;
	type TargetChainAccountPublic = AccountPublic;
	type TargetChainSignature = Signature;
	type AccountIdConverter = bp_polkadot::AccountIdConverter;
}

parameter_types! {
	// TODO: this affects weight of confirmations delivery call
	pub const MaxMessagesToPruneAtOnce: bp_message_lane::MessageNonce = 8;
	pub const MaxUnrewardedRelayerEntriesAtInboundLane: bp_message_lane::MessageNonce =
		bp_kusama::MAX_UNREWARDED_RELAYER_ENTRIES_AT_INBOUND_LANE;
	pub const MaxUnconfirmedMessagesAtInboundLane: bp_message_lane::MessageNonce =
		bp_polkadot::MAX_UNCONFIRMED_MESSAGES_AT_INBOUND_LANE;
	pub const MaxMessagesInDeliveryTransaction: bp_message_lane::MessageNonce =
		bp_polkadot::MAX_MESSAGES_IN_DELIVERY_TRANSACTION;
}

type KusamaMessageLaneInstance = pallet_message_lane::Instance1;
impl pallet_message_lane::Config<KusamaMessageLaneInstance> for Runtime {
	type Event = Event;
	// TODO: Will need to be updated once Polkadot benchmarks are run
	type WeightInfo = ();
	type MaxMessagesToPruneAtOnce = MaxMessagesToPruneAtOnce;
	type MaxUnrewardedRelayerEntriesAtInboundLane = MaxUnrewardedRelayerEntriesAtInboundLane;
	type MaxUnconfirmedMessagesAtInboundLane = MaxUnconfirmedMessagesAtInboundLane;

	type OutboundPayload = crate::kusama_messages::ToKusamaMessagePayload;
	type OutboundMessageFee = Balance;

	type InboundPayload = crate::kusama_messages::FromKusamaMessagePayload;
	type InboundMessageFee = bp_kusama::Balance;
	type InboundRelayer = bp_kusama::AccountId;

	type AccountIdConverter = bp_polkadot::AccountIdConverter;

	type TargetHeaderChain = crate::kusama_messages::Kusama;
	type LaneMessageVerifier = crate::kusama_messages::ToKusamaMessageVerifier;
	type MessageDeliveryAndDispatchPayment =
		pallet_message_lane::instant_payments::InstantCurrencyPayments<AccountId, pallet_balances::Module<Runtime>>;

	type SourceHeaderChain = crate::kusama_messages::Kusama;
	type MessageDispatch = crate::kusama_messages::FromKusamaMessageDispatch;
}

construct_runtime! {
	pub enum Runtime where
		Block = Block,
		NodeBlock = primitives::v1::Block,
		UncheckedExtrinsic = UncheckedExtrinsic
	{
		// Basic stuff; balances is uncallable initially.
		System: frame_system::{Module, Call, Storage, Config, Event<T>} = 0,
		RandomnessCollectiveFlip: pallet_randomness_collective_flip::{Module, Storage} = 31,
		Scheduler: pallet_scheduler::{Module, Call, Storage, Event<T>} = 1,

		// Must be before session.
		Babe: pallet_babe::{Module, Call, Storage, Config, Inherent, ValidateUnsigned} = 2,

		Timestamp: pallet_timestamp::{Module, Call, Storage, Inherent} = 3,
		Indices: pallet_indices::{Module, Call, Storage, Config<T>, Event<T>} = 4,
		Balances: pallet_balances::{Module, Call, Storage, Config<T>, Event<T>} = 5,
		TransactionPayment: pallet_transaction_payment::{Module, Storage} = 32,

		// Consensus support.
		Authorship: pallet_authorship::{Module, Call, Storage} = 6,
		Staking: pallet_staking::{Module, Call, Storage, Config<T>, Event<T>, ValidateUnsigned} = 7,
		Offences: pallet_offences::{Module, Call, Storage, Event} = 8,
		Historical: session_historical::{Module} = 33,
		Session: pallet_session::{Module, Call, Storage, Event, Config<T>} = 9,
		Grandpa: pallet_grandpa::{Module, Call, Storage, Config, Event, ValidateUnsigned} = 11,
		ImOnline: pallet_im_online::{Module, Call, Storage, Event<T>, ValidateUnsigned, Config<T>} = 12,
		AuthorityDiscovery: pallet_authority_discovery::{Module, Call, Config} = 13,

		// Governance stuff.
		Democracy: pallet_democracy::{Module, Call, Storage, Config, Event<T>} = 14,
		Council: pallet_collective::<Instance1>::{Module, Call, Storage, Origin<T>, Event<T>, Config<T>} = 15,
		TechnicalCommittee: pallet_collective::<Instance2>::{Module, Call, Storage, Origin<T>, Event<T>, Config<T>} = 16,
		ElectionsPhragmen: pallet_elections_phragmen::{Module, Call, Storage, Event<T>, Config<T>} = 17,
		TechnicalMembership: pallet_membership::<Instance1>::{Module, Call, Storage, Event<T>, Config<T>} = 18,
		Treasury: pallet_treasury::{Module, Call, Storage, Config, Event<T>} = 19,

		// Claims. Usable initially.
		Claims: claims::{Module, Call, Storage, Event<T>, Config<T>, ValidateUnsigned} = 24,
		// Vesting. Usable initially, but removed once all vesting is finished.
		Vesting: pallet_vesting::{Module, Call, Storage, Event<T>, Config<T>} = 25,
		// Cunning utilities. Usable initially.
		Utility: pallet_utility::{Module, Call, Event} = 26,

		// Identity. Late addition.
		Identity: pallet_identity::{Module, Call, Storage, Event<T>} = 28,

		// Proxy module. Late addition.
		Proxy: pallet_proxy::{Module, Call, Storage, Event<T>} = 29,

		// Multisig dispatch. Late addition.
		Multisig: pallet_multisig::{Module, Call, Storage, Event<T>} = 30,

<<<<<<< HEAD
		// Kusama bridge module. Late addition.
		KusamaBridge: pallet_substrate_bridge::{Module, Call, Storage, Config<T>} = 34,
		KusamaBridgeCallDispatch: pallet_bridge_call_dispatch::<Instance1>::{Module, Event<T>} = 35,
		KusamaMessageLane: pallet_message_lane::<Instance1>::{Module, Call, Event<T>} = 36,
=======
		// Bounties module.
		Bounties: pallet_bounties::{Module, Call, Storage, Event<T>} = 34,

		// Tips module.
		Tips: pallet_tips::{Module, Call, Storage, Event<T>} = 35,

>>>>>>> 309cc262
	}
}

/// The address format for describing accounts.
pub type Address = AccountId;
/// Block header type as expected by this runtime.
pub type Header = generic::Header<BlockNumber, BlakeTwo256>;
/// Block type as expected by this runtime.
pub type Block = generic::Block<Header, UncheckedExtrinsic>;
/// A Block signed with a Justification
pub type SignedBlock = generic::SignedBlock<Block>;
/// BlockId type as expected by this runtime.
pub type BlockId = generic::BlockId<Block>;
/// The SignedExtension to the basic transaction logic.
pub type SignedExtra = (
	frame_system::CheckSpecVersion<Runtime>,
	frame_system::CheckTxVersion<Runtime>,
	frame_system::CheckGenesis<Runtime>,
	frame_system::CheckMortality<Runtime>,
	frame_system::CheckNonce<Runtime>,
	frame_system::CheckWeight<Runtime>,
	pallet_transaction_payment::ChargeTransactionPayment<Runtime>,
	claims::PrevalidateAttests<Runtime>,
);
/// Unchecked extrinsic type as expected by this runtime.
pub type UncheckedExtrinsic = generic::UncheckedExtrinsic<Address, Call, Signature, SignedExtra>;
/// Extrinsic type that has already been checked.
pub type CheckedExtrinsic = generic::CheckedExtrinsic<AccountId, Nonce, Call>;
/// Executive: handles dispatch to the various modules.
pub type Executive = frame_executive::Executive<
	Runtime,
	Block,
	frame_system::ChainContext<Runtime>,
	Runtime,
	AllModules,
	UpgradeSessionKeys,
>;
/// The payload being signed in transactions.
pub type SignedPayload = generic::SignedPayload<Call, SignedExtra>;

#[cfg(not(feature = "disable-runtime-api"))]
sp_api::impl_runtime_apis! {
	impl sp_api::Core<Block> for Runtime {
		fn version() -> RuntimeVersion {
			VERSION
		}

		fn execute_block(block: Block) {
			Executive::execute_block(block)
		}

		fn initialize_block(header: &<Block as BlockT>::Header) {
			Executive::initialize_block(header)
		}
	}

	impl sp_api::Metadata<Block> for Runtime {
		fn metadata() -> OpaqueMetadata {
			Runtime::metadata().into()
		}
	}

	impl block_builder_api::BlockBuilder<Block> for Runtime {
		fn apply_extrinsic(extrinsic: <Block as BlockT>::Extrinsic) -> ApplyExtrinsicResult {
			Executive::apply_extrinsic(extrinsic)
		}

		fn finalize_block() -> <Block as BlockT>::Header {
			Executive::finalize_block()
		}

		fn inherent_extrinsics(data: inherents::InherentData) -> Vec<<Block as BlockT>::Extrinsic> {
			data.create_extrinsics()
		}

		fn check_inherents(
			block: Block,
			data: inherents::InherentData,
		) -> inherents::CheckInherentsResult {
			data.check_extrinsics(&block)
		}

		fn random_seed() -> <Block as BlockT>::Hash {
			RandomnessCollectiveFlip::random_seed()
		}
	}

	impl tx_pool_api::runtime_api::TaggedTransactionQueue<Block> for Runtime {
		fn validate_transaction(
			source: TransactionSource,
			tx: <Block as BlockT>::Extrinsic,
		) -> TransactionValidity {
			Executive::validate_transaction(source, tx)
		}
	}

	impl offchain_primitives::OffchainWorkerApi<Block> for Runtime {
		fn offchain_worker(header: &<Block as BlockT>::Header) {
			Executive::offchain_worker(header)
		}
	}

	impl primitives::v1::ParachainHost<Block, Hash, BlockNumber> for Runtime {
		fn validators() -> Vec<ValidatorId> {
			Vec::new()
		}

		fn validator_groups() -> (Vec<Vec<ValidatorIndex>>, GroupRotationInfo<BlockNumber>) {
			(Vec::new(), GroupRotationInfo { session_start_block: 0, group_rotation_frequency: 0, now: 0 })
		}

		fn availability_cores() -> Vec<CoreState<Hash, BlockNumber>> {
			Vec::new()
		}

		fn full_validation_data(_: Id, _: OccupiedCoreAssumption)
			-> Option<ValidationData<BlockNumber>> {
			None
		}

		fn persisted_validation_data(_: Id, _: OccupiedCoreAssumption)
			-> Option<PersistedValidationData<BlockNumber>> {
			None
		}

		fn check_validation_outputs(_: Id, _: primitives::v1::CandidateCommitments) -> bool {
			false
		}

		fn session_index_for_child() -> SessionIndex {
			0
		}

		fn session_info(_: SessionIndex) -> Option<SessionInfo> {
			None
		}

		fn validation_code(_: Id, _: OccupiedCoreAssumption) -> Option<ValidationCode> {
			None
		}

		fn historical_validation_code(_: Id, _: BlockNumber) -> Option<ValidationCode> {
			None
		}

		fn candidate_pending_availability(_: Id) -> Option<CommittedCandidateReceipt<Hash>> {
			None
		}

		fn candidate_events() -> Vec<CandidateEvent<Hash>> {
			Vec::new()
		}

		fn dmq_contents(
			_recipient: Id,
		) -> Vec<InboundDownwardMessage<BlockNumber>> {
			Vec::new()
		}

		fn inbound_hrmp_channels_contents(
			_recipient: Id
		) -> BTreeMap<Id, Vec<InboundHrmpMessage<BlockNumber>>> {
			BTreeMap::new()
		}

	}

	impl fg_primitives::GrandpaApi<Block> for Runtime {
		fn grandpa_authorities() -> Vec<(GrandpaId, u64)> {
			Grandpa::grandpa_authorities()
		}

		fn submit_report_equivocation_unsigned_extrinsic(
			equivocation_proof: fg_primitives::EquivocationProof<
				<Block as BlockT>::Hash,
				sp_runtime::traits::NumberFor<Block>,
			>,
			key_owner_proof: fg_primitives::OpaqueKeyOwnershipProof,
		) -> Option<()> {
			let key_owner_proof = key_owner_proof.decode()?;

			Grandpa::submit_unsigned_equivocation_report(
				equivocation_proof,
				key_owner_proof,
			)
		}

		fn generate_key_ownership_proof(
			_set_id: fg_primitives::SetId,
			authority_id: fg_primitives::AuthorityId,
		) -> Option<fg_primitives::OpaqueKeyOwnershipProof> {
			use parity_scale_codec::Encode;

			Historical::prove((fg_primitives::KEY_TYPE, authority_id))
				.map(|p| p.encode())
				.map(fg_primitives::OpaqueKeyOwnershipProof::new)
		}
	}

	impl babe_primitives::BabeApi<Block> for Runtime {
		fn configuration() -> babe_primitives::BabeGenesisConfiguration {
			// The choice of `c` parameter (where `1 - c` represents the
			// probability of a slot being empty), is done in accordance to the
			// slot duration and expected target block time, for safely
			// resisting network delays of maximum two seconds.
			// <https://research.web3.foundation/en/latest/polkadot/BABE/Babe/#6-practical-results>
			babe_primitives::BabeGenesisConfiguration {
				slot_duration: Babe::slot_duration(),
				epoch_length: EpochDuration::get(),
				c: PRIMARY_PROBABILITY,
				genesis_authorities: Babe::authorities(),
				randomness: Babe::randomness(),
				allowed_slots: babe_primitives::AllowedSlots::PrimaryAndSecondaryVRFSlots,
			}
		}

		fn current_epoch_start() -> babe_primitives::SlotNumber {
			Babe::current_epoch_start()
		}

		fn current_epoch() -> babe_primitives::Epoch {
			Babe::current_epoch()
		}

		fn generate_key_ownership_proof(
			_slot_number: babe_primitives::SlotNumber,
			authority_id: babe_primitives::AuthorityId,
		) -> Option<babe_primitives::OpaqueKeyOwnershipProof> {
			use parity_scale_codec::Encode;

			Historical::prove((babe_primitives::KEY_TYPE, authority_id))
				.map(|p| p.encode())
				.map(babe_primitives::OpaqueKeyOwnershipProof::new)
		}

		fn submit_report_equivocation_unsigned_extrinsic(
			equivocation_proof: babe_primitives::EquivocationProof<<Block as BlockT>::Header>,
			key_owner_proof: babe_primitives::OpaqueKeyOwnershipProof,
		) -> Option<()> {
			let key_owner_proof = key_owner_proof.decode()?;

			Babe::submit_unsigned_equivocation_report(
				equivocation_proof,
				key_owner_proof,
			)
		}
	}

	impl authority_discovery_primitives::AuthorityDiscoveryApi<Block> for Runtime {
		fn authorities() -> Vec<AuthorityDiscoveryId> {
			AuthorityDiscovery::authorities()
		}
	}

	impl sp_session::SessionKeys<Block> for Runtime {
		fn generate_session_keys(seed: Option<Vec<u8>>) -> Vec<u8> {
			SessionKeys::generate(seed)
		}

		fn decode_session_keys(
			encoded: Vec<u8>,
		) -> Option<Vec<(Vec<u8>, sp_core::crypto::KeyTypeId)>> {
			SessionKeys::decode_into_raw_public_keys(&encoded)
		}
	}

	impl frame_system_rpc_runtime_api::AccountNonceApi<Block, AccountId, Nonce> for Runtime {
		fn account_nonce(account: AccountId) -> Nonce {
			System::account_nonce(account)
		}
	}

	impl pallet_transaction_payment_rpc_runtime_api::TransactionPaymentApi<
		Block,
		Balance,
	> for Runtime {
		fn query_info(uxt: <Block as BlockT>::Extrinsic, len: u32) -> RuntimeDispatchInfo<Balance> {
			TransactionPayment::query_info(uxt, len)
		}
	}

	impl bp_kusama::KusamaHeaderApi<Block> for Runtime {
		fn best_blocks() -> Vec<(bp_kusama::BlockNumber, bp_kusama::Hash)> {
			KusamaBridge::best_headers()
		}

		fn finalized_block() -> (bp_kusama::BlockNumber, bp_kusama::Hash) {
			let header = KusamaBridge::best_finalized();
			(header.number, header.hash())
		}

		fn incomplete_headers() -> Vec<(bp_kusama::BlockNumber, bp_kusama::Hash)> {
			KusamaBridge::require_justifications()
		}

		fn is_known_block(hash: bp_kusama::Hash) -> bool {
			KusamaBridge::is_known_header(hash)
		}

		fn is_finalized_block(hash: bp_kusama::Hash) -> bool {
			KusamaBridge::is_finalized_header(hash)
		}
	}

	impl bp_kusama::ToKusamaOutboundLaneApi<Block> for Runtime {
		fn messages_dispatch_weight(
			lane: bp_message_lane::LaneId,
			begin: bp_message_lane::MessageNonce,
			end: bp_message_lane::MessageNonce,
		) -> Vec<(bp_message_lane::MessageNonce, Weight, u32)> {
			(begin..=end).filter_map(|nonce| {
				let encoded_payload = KusamaMessageLane::outbound_message_payload(lane, nonce)?;
				let decoded_payload = kusama_messages::ToKusamaMessagePayload::decode(
					&mut &encoded_payload[..]
				).ok()?;
				Some((nonce, decoded_payload.weight, encoded_payload.len() as _))
			})
			.collect()
		}

		fn latest_received_nonce(lane: bp_message_lane::LaneId) -> bp_message_lane::MessageNonce {
			KusamaMessageLane::outbound_latest_received_nonce(lane)
		}

		fn latest_generated_nonce(lane: bp_message_lane::LaneId) -> bp_message_lane::MessageNonce {
			KusamaMessageLane::outbound_latest_generated_nonce(lane)
		}
	}

	impl bp_kusama::FromKusamaInboundLaneApi<Block> for Runtime {
		fn latest_received_nonce(lane: bp_message_lane::LaneId) -> bp_message_lane::MessageNonce {
			KusamaMessageLane::inbound_latest_received_nonce(lane)
		}

		fn latest_confirmed_nonce(lane: bp_message_lane::LaneId) -> bp_message_lane::MessageNonce {
			KusamaMessageLane::inbound_latest_confirmed_nonce(lane)
		}
	}

	#[cfg(feature = "runtime-benchmarks")]
	impl frame_benchmarking::Benchmark<Block> for Runtime {
		fn dispatch_benchmark(
			config: frame_benchmarking::BenchmarkConfig
		) -> Result<Vec<frame_benchmarking::BenchmarkBatch>, RuntimeString> {
			use frame_benchmarking::{Benchmarking, BenchmarkBatch, add_benchmark, TrackedStorageKey};
			// Trying to add benchmarks directly to the Session Pallet caused cyclic dependency issues.
			// To get around that, we separated the Session benchmarks into its own crate, which is why
			// we need these two lines below.
			use pallet_session_benchmarking::Module as SessionBench;
			use pallet_offences_benchmarking::Module as OffencesBench;
			use frame_system_benchmarking::Module as SystemBench;

			impl pallet_session_benchmarking::Config for Runtime {}
			impl pallet_offences_benchmarking::Config for Runtime {}
			impl frame_system_benchmarking::Config for Runtime {}

			let whitelist: Vec<TrackedStorageKey> = vec![
				// Block Number
				hex_literal::hex!("26aa394eea5630e07c48ae0c9558cef702a5c1b19ab7a04f536c519aca4983ac").to_vec().into(),
				// Total Issuance
				hex_literal::hex!("c2261276cc9d1f8598ea4b6a74b15c2f57c875e4cff74148e4628f264b974c80").to_vec().into(),
				// Execution Phase
				hex_literal::hex!("26aa394eea5630e07c48ae0c9558cef7ff553b5a9862a516939d82b3d3d8661a").to_vec().into(),
				// Event Count
				hex_literal::hex!("26aa394eea5630e07c48ae0c9558cef70a98fdbe9ce6c55837576c60c7af3850").to_vec().into(),
				// System Events
				hex_literal::hex!("26aa394eea5630e07c48ae0c9558cef780d41e5e16056765bc8461851072c9d7").to_vec().into(),
				// Treasury Account
				hex_literal::hex!("26aa394eea5630e07c48ae0c9558cef7b99d880ec681799c0cf30e8886371da95ecffd7b6c0f78751baa9d281e0bfa3a6d6f646c70792f74727372790000000000000000000000000000000000000000").to_vec().into(),
			];

			let mut batches = Vec::<BenchmarkBatch>::new();
			let params = (&config, &whitelist);
			// Polkadot
			add_benchmark!(params, batches, claims, Claims);
			// Substrate
			add_benchmark!(params, batches, pallet_balances, Balances);
			add_benchmark!(params, batches, pallet_bounties, Bounties);
			add_benchmark!(params, batches, pallet_collective, Council);
			add_benchmark!(params, batches, pallet_democracy, Democracy);
			add_benchmark!(params, batches, pallet_elections_phragmen, ElectionsPhragmen);
			add_benchmark!(params, batches, pallet_identity, Identity);
			add_benchmark!(params, batches, pallet_im_online, ImOnline);
			add_benchmark!(params, batches, pallet_indices, Indices);
			add_benchmark!(params, batches, pallet_multisig, Multisig);
			add_benchmark!(params, batches, pallet_offences, OffencesBench::<Runtime>);
			add_benchmark!(params, batches, pallet_proxy, Proxy);
			add_benchmark!(params, batches, pallet_scheduler, Scheduler);
			add_benchmark!(params, batches, pallet_session, SessionBench::<Runtime>);
			add_benchmark!(params, batches, pallet_staking, Staking);
			add_benchmark!(params, batches, frame_system, SystemBench::<Runtime>);
			add_benchmark!(params, batches, pallet_timestamp, Timestamp);
			add_benchmark!(params, batches, pallet_tips, Tips);
			add_benchmark!(params, batches, pallet_treasury, Treasury);
			add_benchmark!(params, batches, pallet_utility, Utility);
			add_benchmark!(params, batches, pallet_vesting, Vesting);

			if batches.is_empty() { return Err("Benchmark not found for this pallet.".into()) }
			Ok(batches)
		}
	}
}<|MERGE_RESOLUTION|>--- conflicted
+++ resolved
@@ -127,11 +127,8 @@
 			Call::AuthorityDiscovery(_) |
 			Call::Utility(_) | Call::Claims(_) | Call::Vesting(_) |
 			Call::Identity(_) | Call::Proxy(_) | Call::Multisig(_) |
-<<<<<<< HEAD
+			Call::Bounties(_) | Call::Tips(_) |
 			Call::KusamaBridge(_) | Call::KusamaMessageLane(_)
-=======
-			Call::Bounties(_) | Call::Tips(_)
->>>>>>> 309cc262
 			=> true,
 		}
 	}
@@ -1065,19 +1062,16 @@
 		// Multisig dispatch. Late addition.
 		Multisig: pallet_multisig::{Module, Call, Storage, Event<T>} = 30,
 
-<<<<<<< HEAD
-		// Kusama bridge module. Late addition.
-		KusamaBridge: pallet_substrate_bridge::{Module, Call, Storage, Config<T>} = 34,
-		KusamaBridgeCallDispatch: pallet_bridge_call_dispatch::<Instance1>::{Module, Event<T>} = 35,
-		KusamaMessageLane: pallet_message_lane::<Instance1>::{Module, Call, Event<T>} = 36,
-=======
 		// Bounties module.
 		Bounties: pallet_bounties::{Module, Call, Storage, Event<T>} = 34,
 
 		// Tips module.
 		Tips: pallet_tips::{Module, Call, Storage, Event<T>} = 35,
 
->>>>>>> 309cc262
+		// Kusama bridge module. Late addition.
+		KusamaBridge: pallet_substrate_bridge::{Module, Call, Storage, Config<T>} = 36,
+		KusamaBridgeCallDispatch: pallet_bridge_call_dispatch::<Instance1>::{Module, Event<T>} = 37,
+		KusamaMessageLane: pallet_message_lane::<Instance1>::{Module, Call, Event<T>} = 38,
 	}
 }
 
