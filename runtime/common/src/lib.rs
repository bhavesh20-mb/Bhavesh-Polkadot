--- conflicted
+++ resolved
@@ -182,13 +182,13 @@
 	fn on_disabled(_: u32) {}
 }
 
-<<<<<<< HEAD
 /// A reasonable benchmarking config for staking pallet.
 pub struct StakingBenchmarkingConfig;
 impl pallet_staking::BenchmarkingConfig for StakingBenchmarkingConfig {
 	type MaxValidators = ConstU32<1000>;
 	type MaxNominators = ConstU32<1000>;
-=======
+}
+
 /// Macro to set a value (e.g. when using the `parameter_types` macro) to either a production value
 /// or to an environment variable or testing value (in case the `fast-runtime` feature is selected).
 ///
@@ -218,7 +218,6 @@
 			$prod
 		}
 	}
->>>>>>> cf59a6c7
 }
 
 #[cfg(test)]
