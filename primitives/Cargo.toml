[package]
name = "polkadot-primitives"
version = "0.8.30"
authors = ["Parity Technologies <admin@parity.io>"]
edition = "2018"

[dependencies]
serde = { version = "1.0.123", optional = true, features = ["derive"] }
parity-scale-codec = { version = "2.0.0", default-features = false, features = ["bit-vec", "derive"] }
<<<<<<< HEAD
primitives = { package = "sp-core", git = "https://github.com/paritytech/substrate", branch = "polkadot-v0.8.29", default-features = false }
inherents = { package = "sp-inherents", git = "https://github.com/paritytech/substrate", branch = "polkadot-v0.8.29", default-features = false }
application-crypto = { package = "sp-application-crypto", git = "https://github.com/paritytech/substrate", branch = "polkadot-v0.8.29", default-features = false }
sp-keystore = { git = "https://github.com/paritytech/substrate", branch = "polkadot-v0.8.29", optional = true }
sp-api = { git = "https://github.com/paritytech/substrate", branch = "polkadot-v0.8.29", default-features = false }
sp-version = { git = "https://github.com/paritytech/substrate", branch = "polkadot-v0.8.29", default-features = false }
sp-std = { package = "sp-std", git = "https://github.com/paritytech/substrate", branch = "polkadot-v0.8.29", default-features = false }
sp-io = { git = "https://github.com/paritytech/substrate", branch = "polkadot-v0.8.29", default-features = false }
sp-staking = { git = "https://github.com/paritytech/substrate", branch = "polkadot-v0.8.29", default-features = false }
sp-arithmetic = { git = "https://github.com/paritytech/substrate", branch = "polkadot-v0.8.29", default-features = false }
sp-authority-discovery = { git = "https://github.com/paritytech/substrate", branch = "polkadot-v0.8.29", default-features = false }
runtime_primitives = { package = "sp-runtime", git = "https://github.com/paritytech/substrate", branch = "polkadot-v0.8.29", default-features = false }
polkadot-parachain = { path = "../parachain", default-features = false }
polkadot-core-primitives = { path = "../core-primitives", default-features = false }
trie = { package = "sp-trie", git = "https://github.com/paritytech/substrate", branch = "polkadot-v0.8.29", default-features = false }
bitvec = { version = "0.20.1", default-features = false, features = ["alloc"] }
frame-system = { git = "https://github.com/paritytech/substrate", branch = "polkadot-v0.8.29", default-features = false }
=======
primitives = { package = "sp-core", git = "https://github.com/paritytech/substrate", branch = "polkadot-v0.8.30", default-features = false }
inherents = { package = "sp-inherents", git = "https://github.com/paritytech/substrate", branch = "polkadot-v0.8.30", default-features = false }
application-crypto = { package = "sp-application-crypto", git = "https://github.com/paritytech/substrate", branch = "polkadot-v0.8.30", default-features = false }
sp-keystore = { git = "https://github.com/paritytech/substrate", branch = "polkadot-v0.8.30", optional = true }
sp-api = { git = "https://github.com/paritytech/substrate", branch = "polkadot-v0.8.30", default-features = false }
sp-version = { git = "https://github.com/paritytech/substrate", branch = "polkadot-v0.8.30", default-features = false }
sp-std = { package = "sp-std", git = "https://github.com/paritytech/substrate", branch = "polkadot-v0.8.30", default-features = false }
sp-io = { git = "https://github.com/paritytech/substrate", branch = "polkadot-v0.8.30", default-features = false }
sp-staking = { git = "https://github.com/paritytech/substrate", branch = "polkadot-v0.8.30", default-features = false }
sp-arithmetic = { git = "https://github.com/paritytech/substrate", branch = "polkadot-v0.8.30", default-features = false }
sp-authority-discovery = { git = "https://github.com/paritytech/substrate", branch = "polkadot-v0.8.30", default-features = false }
runtime_primitives = { package = "sp-runtime", git = "https://github.com/paritytech/substrate", branch = "polkadot-v0.8.30", default-features = false }
polkadot-parachain = { path = "../parachain", default-features = false }
polkadot-core-primitives = { path = "../core-primitives", default-features = false }
trie = { package = "sp-trie", git = "https://github.com/paritytech/substrate", branch = "polkadot-v0.8.30", default-features = false }
bitvec = { version = "0.20.1", default-features = false, features = ["alloc"] }
frame-system = { git = "https://github.com/paritytech/substrate", branch = "polkadot-v0.8.30", default-features = false }
>>>>>>> 6d781dda
hex-literal = "0.3.1"
parity-util-mem = { version = "0.9.0", default-features = false, optional = true }
thiserror = "1.0.23"

[target.'cfg(not(target_os = "unknown"))'.dependencies]
zstd = "0.5.0"

[dev-dependencies]
<<<<<<< HEAD
sp-serializer = { git = "https://github.com/paritytech/substrate", branch = "polkadot-v0.8.29" }
=======
sp-serializer = { git = "https://github.com/paritytech/substrate", branch = "polkadot-v0.8.30" }
>>>>>>> 6d781dda
pretty_assertions = "0.6.1"

[features]
default = ["std"]
std = [
	"application-crypto/std",
	"parity-scale-codec/std",
	"primitives/std",
	"inherents/std",
	"trie/std",
	"sp-api/std",
	"sp-authority-discovery/std",
	"sp-keystore",
	"sp-std/std",
	"sp-io/std",
	"sp-version/std",
	"sp-staking/std",
	"sp-arithmetic/std",
	"runtime_primitives/std",
	"serde",
	"parity-util-mem",
	"polkadot-parachain/std",
	"polkadot-core-primitives/std",
	"bitvec/std",
	"frame-system/std",
]<|MERGE_RESOLUTION|>--- conflicted
+++ resolved
@@ -7,25 +7,6 @@
 [dependencies]
 serde = { version = "1.0.123", optional = true, features = ["derive"] }
 parity-scale-codec = { version = "2.0.0", default-features = false, features = ["bit-vec", "derive"] }
-<<<<<<< HEAD
-primitives = { package = "sp-core", git = "https://github.com/paritytech/substrate", branch = "polkadot-v0.8.29", default-features = false }
-inherents = { package = "sp-inherents", git = "https://github.com/paritytech/substrate", branch = "polkadot-v0.8.29", default-features = false }
-application-crypto = { package = "sp-application-crypto", git = "https://github.com/paritytech/substrate", branch = "polkadot-v0.8.29", default-features = false }
-sp-keystore = { git = "https://github.com/paritytech/substrate", branch = "polkadot-v0.8.29", optional = true }
-sp-api = { git = "https://github.com/paritytech/substrate", branch = "polkadot-v0.8.29", default-features = false }
-sp-version = { git = "https://github.com/paritytech/substrate", branch = "polkadot-v0.8.29", default-features = false }
-sp-std = { package = "sp-std", git = "https://github.com/paritytech/substrate", branch = "polkadot-v0.8.29", default-features = false }
-sp-io = { git = "https://github.com/paritytech/substrate", branch = "polkadot-v0.8.29", default-features = false }
-sp-staking = { git = "https://github.com/paritytech/substrate", branch = "polkadot-v0.8.29", default-features = false }
-sp-arithmetic = { git = "https://github.com/paritytech/substrate", branch = "polkadot-v0.8.29", default-features = false }
-sp-authority-discovery = { git = "https://github.com/paritytech/substrate", branch = "polkadot-v0.8.29", default-features = false }
-runtime_primitives = { package = "sp-runtime", git = "https://github.com/paritytech/substrate", branch = "polkadot-v0.8.29", default-features = false }
-polkadot-parachain = { path = "../parachain", default-features = false }
-polkadot-core-primitives = { path = "../core-primitives", default-features = false }
-trie = { package = "sp-trie", git = "https://github.com/paritytech/substrate", branch = "polkadot-v0.8.29", default-features = false }
-bitvec = { version = "0.20.1", default-features = false, features = ["alloc"] }
-frame-system = { git = "https://github.com/paritytech/substrate", branch = "polkadot-v0.8.29", default-features = false }
-=======
 primitives = { package = "sp-core", git = "https://github.com/paritytech/substrate", branch = "polkadot-v0.8.30", default-features = false }
 inherents = { package = "sp-inherents", git = "https://github.com/paritytech/substrate", branch = "polkadot-v0.8.30", default-features = false }
 application-crypto = { package = "sp-application-crypto", git = "https://github.com/paritytech/substrate", branch = "polkadot-v0.8.30", default-features = false }
@@ -43,7 +24,6 @@
 trie = { package = "sp-trie", git = "https://github.com/paritytech/substrate", branch = "polkadot-v0.8.30", default-features = false }
 bitvec = { version = "0.20.1", default-features = false, features = ["alloc"] }
 frame-system = { git = "https://github.com/paritytech/substrate", branch = "polkadot-v0.8.30", default-features = false }
->>>>>>> 6d781dda
 hex-literal = "0.3.1"
 parity-util-mem = { version = "0.9.0", default-features = false, optional = true }
 thiserror = "1.0.23"
@@ -52,11 +32,7 @@
 zstd = "0.5.0"
 
 [dev-dependencies]
-<<<<<<< HEAD
-sp-serializer = { git = "https://github.com/paritytech/substrate", branch = "polkadot-v0.8.29" }
-=======
 sp-serializer = { git = "https://github.com/paritytech/substrate", branch = "polkadot-v0.8.30" }
->>>>>>> 6d781dda
 pretty_assertions = "0.6.1"
 
 [features]
