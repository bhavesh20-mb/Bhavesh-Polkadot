--- conflicted
+++ resolved
@@ -122,15 +122,10 @@
 				self.requests_cache.cache_session_index_for_child(relay_parent, session_index),
 			ValidationCode(relay_parent, para_id, assumption, code) =>
 				self.requests_cache.cache_validation_code((relay_parent, para_id, assumption), code),
-<<<<<<< HEAD
 			ValidationCodeHash(relay_parent, para_id, assumption, code_hash) =>
 				self.requests_cache.cache_validation_code_hash((relay_parent, para_id, assumption), code_hash),
-			HistoricalValidationCode(relay_parent, para_id, n, code) =>
-				self.requests_cache.cache_historical_validation_code((relay_parent, para_id, n), code),
-=======
 			ValidationCodeByHash(relay_parent, validation_code_hash, code) =>
 				self.requests_cache.cache_validation_code_by_hash((relay_parent, validation_code_hash), code),
->>>>>>> ababff4b
 			CandidatePendingAvailability(relay_parent, para_id, candidate) =>
 				self.requests_cache.cache_candidate_pending_availability((relay_parent, para_id), candidate),
 			CandidateEvents(relay_parent, events) =>
@@ -193,18 +188,12 @@
 			Request::ValidationCode(para, assumption, sender) =>
 				query!(validation_code(para, assumption), sender)
 					.map(|sender| Request::ValidationCode(para, assumption, sender)),
-<<<<<<< HEAD
 			Request::ValidationCodeHash(para, assumption, sender) =>
 				query!(validation_code_hash(para, assumption), sender)
 					.map(|sender| Request::ValidationCodeHash(para, assumption, sender)),
-			Request::HistoricalValidationCode(para, at, sender) =>
-				query!(historical_validation_code(para, at), sender)
-					.map(|sender| Request::HistoricalValidationCode(para, at, sender)),
-=======
 			Request::ValidationCodeByHash(validation_code_hash, sender) =>
 				query!(validation_code_by_hash(validation_code_hash), sender)
 					.map(|sender| Request::ValidationCodeByHash(validation_code_hash, sender)),
->>>>>>> ababff4b
 			Request::CandidatePendingAvailability(para, sender) =>
 				query!(candidate_pending_availability(para), sender)
 					.map(|sender| Request::CandidatePendingAvailability(para, sender)),
@@ -360,15 +349,10 @@
 		Request::SessionIndexForChild(sender) => query!(SessionIndexForChild, session_index_for_child(), sender),
 		Request::ValidationCode(para, assumption, sender) =>
 			query!(ValidationCode, validation_code(para, assumption), sender),
-<<<<<<< HEAD
 		Request::ValidationCodeHash(para, assumption, sender) =>
 			query!(ValidationCodeHash, validation_code_hash(para, assumption), sender),
-		Request::HistoricalValidationCode(para, at, sender) =>
-			query!(HistoricalValidationCode, historical_validation_code(para, at), sender),
-=======
 		Request::ValidationCodeByHash(validation_code_hash, sender) =>
 			query!(ValidationCodeByHash, validation_code_by_hash(validation_code_hash), sender),
->>>>>>> ababff4b
 		Request::CandidatePendingAvailability(para, sender) =>
 			query!(CandidatePendingAvailability, candidate_pending_availability(para), sender),
 		Request::CandidateEvents(sender) => query!(CandidateEvents, candidate_events(), sender),
@@ -436,883 +420,4 @@
 		};
 		Ok(Metrics(Some(metrics)))
 	}
-<<<<<<< HEAD
-}
-
-#[cfg(test)]
-mod tests {
-	use super::*;
-
-	use polkadot_primitives::v1::{
-		ValidatorId, ValidatorIndex, GroupRotationInfo, CoreState, PersistedValidationData,
-		Id as ParaId, OccupiedCoreAssumption, SessionIndex, ValidationCode,
-		CommittedCandidateReceipt, CandidateEvent, InboundDownwardMessage,
-		BlockNumber, InboundHrmpMessage, SessionInfo, AuthorityDiscoveryId,
-		ValidationCodeAndHash
-	};
-	use polkadot_node_subsystem_test_helpers as test_helpers;
-	use sp_core::testing::TaskExecutor;
-	use std::{collections::{HashMap, BTreeMap}, sync::{Arc, Mutex}};
-	use futures::channel::oneshot;
-	use polkadot_node_primitives::{
-		BabeEpoch, BabeEpochConfiguration, BabeAllowedSlots,
-	};
-
-	#[derive(Default, Clone)]
-	struct MockRuntimeApi {
-		authorities: Vec<AuthorityDiscoveryId>,
-		validators: Vec<ValidatorId>,
-		validator_groups: Vec<Vec<ValidatorIndex>>,
-		availability_cores: Vec<CoreState>,
-		availability_cores_wait: Arc<Mutex<()>>,
-		validation_data: HashMap<ParaId, PersistedValidationData>,
-		session_index_for_child: SessionIndex,
-		session_info: HashMap<SessionIndex, SessionInfo>,
-		validation_code: HashMap<ParaId, ValidationCode>,
-		historical_validation_code: HashMap<ParaId, Vec<(BlockNumber, ValidationCode)>>,
-		validation_outputs_results: HashMap<ParaId, bool>,
-		candidate_pending_availability: HashMap<ParaId, CommittedCandidateReceipt>,
-		candidate_events: Vec<CandidateEvent>,
-		dmq_contents: HashMap<ParaId, Vec<InboundDownwardMessage>>,
-		hrmp_channels: HashMap<ParaId, BTreeMap<ParaId, Vec<InboundHrmpMessage>>>,
-		babe_epoch: Option<BabeEpoch>,
-	}
-
-	impl ProvideRuntimeApi<Block> for MockRuntimeApi {
-		type Api = Self;
-
-		fn runtime_api<'a>(&'a self) -> sp_api::ApiRef<'a, Self::Api> {
-			self.clone().into()
-		}
-	}
-
-	sp_api::mock_impl_runtime_apis! {
-		impl ParachainHost<Block> for MockRuntimeApi {
-			fn validators(&self) -> Vec<ValidatorId> {
-				self.validators.clone()
-			}
-
-			fn validator_groups(&self) -> (Vec<Vec<ValidatorIndex>>, GroupRotationInfo) {
-				(
-					self.validator_groups.clone(),
-					GroupRotationInfo {
-						session_start_block: 1,
-						group_rotation_frequency: 100,
-						now: 10,
-					},
-				)
-			}
-
-			fn availability_cores(&self) -> Vec<CoreState> {
-				let _ = self.availability_cores_wait.lock().unwrap();
-				self.availability_cores.clone()
-			}
-
-			fn persisted_validation_data(
-				&self,
-				para: ParaId,
-				_assumption: OccupiedCoreAssumption,
-			) -> Option<PersistedValidationData> {
-				self.validation_data.get(&para).cloned()
-			}
-
-			fn check_validation_outputs(
-				&self,
-				para_id: ParaId,
-				_commitments: polkadot_primitives::v1::CandidateCommitments,
-			) -> bool {
-				self.validation_outputs_results
-					.get(&para_id)
-					.cloned()
-					.expect(
-						"`check_validation_outputs` called but the expected result hasn't been supplied"
-					)
-			}
-
-			fn session_index_for_child(&self) -> SessionIndex {
-				self.session_index_for_child.clone()
-			}
-
-			fn session_info(&self, index: SessionIndex) -> Option<SessionInfo> {
-				self.session_info.get(&index).cloned()
-			}
-
-			fn validation_code(
-				&self,
-				para: ParaId,
-				_assumption: OccupiedCoreAssumption,
-			) -> Option<ValidationCodeAndHash> {
-				self.validation_code.get(&para)
-					.map(|c| ValidationCodeAndHash::compute_from_code(c.clone()))
-			}
-
-			fn validation_code_hash(
-				&self,
-				para: ParaId,
-				_assumption: OccupiedCoreAssumption,
-			) -> Option<Hash> {
-				self.validation_code.get(&para).map(|c| c.hash())
-			}
-
-			fn historical_validation_code(
-				&self,
-				para: ParaId,
-				at: BlockNumber,
-			) -> Option<ValidationCodeAndHash> {
-				self.historical_validation_code.get(&para).and_then(|h_code| {
-					h_code.iter()
-						.take_while(|(changed_at, _)| changed_at <= &at)
-						.last()
-						.map(|(_, code)| ValidationCodeAndHash::compute_from_code(code.clone()))
-				})
-			}
-
-			fn candidate_pending_availability(
-				&self,
-				para: ParaId,
-			) -> Option<CommittedCandidateReceipt> {
-				self.candidate_pending_availability.get(&para).map(|c| c.clone())
-			}
-
-			fn candidate_events(&self) -> Vec<CandidateEvent> {
-				self.candidate_events.clone()
-			}
-
-			fn dmq_contents(
-				&self,
-				recipient: ParaId,
-			) -> Vec<InboundDownwardMessage> {
-				self.dmq_contents.get(&recipient).map(|q| q.clone()).unwrap_or_default()
-			}
-
-			fn inbound_hrmp_channels_contents(
-				&self,
-				recipient: ParaId
-			) -> BTreeMap<ParaId, Vec<InboundHrmpMessage>> {
-				self.hrmp_channels.get(&recipient).map(|q| q.clone()).unwrap_or_default()
-			}
-
-			fn validation_code_by_hash(
-				&self,
-				_hash: Hash,
-			) -> Option<ValidationCode> {
-				unreachable!("not used in tests");
-			}
-		}
-
-		impl BabeApi<Block> for MockRuntimeApi {
-			fn configuration(&self) -> sp_consensus_babe::BabeGenesisConfiguration {
-				unimplemented!()
-			}
-
-			fn current_epoch_start(&self) -> sp_consensus_babe::Slot {
-				self.babe_epoch.as_ref().unwrap().start_slot
-			}
-
-			fn current_epoch(&self) -> BabeEpoch {
-				self.babe_epoch.as_ref().unwrap().clone()
-			}
-
-			fn next_epoch(&self) -> BabeEpoch {
-				unimplemented!()
-			}
-
-			fn generate_key_ownership_proof(
-				_slot: sp_consensus_babe::Slot,
-				_authority_id: sp_consensus_babe::AuthorityId,
-			) -> Option<sp_consensus_babe::OpaqueKeyOwnershipProof> {
-				None
-			}
-
-			fn submit_report_equivocation_unsigned_extrinsic(
-				_equivocation_proof: sp_consensus_babe::EquivocationProof<polkadot_primitives::v1::Header>,
-				_key_owner_proof: sp_consensus_babe::OpaqueKeyOwnershipProof,
-			) -> Option<()> {
-				None
-			}
-		}
-
-		impl AuthorityDiscoveryApi<Block> for MockRuntimeApi {
-			fn authorities(&self) -> Vec<AuthorityDiscoveryId> {
-				self.authorities.clone()
-			}
-		}
-	}
-
-	#[test]
-	fn requests_authorities() {
-		let (ctx, mut ctx_handle) = test_helpers::make_subsystem_context(TaskExecutor::new());
-		let runtime_api = Arc::new(MockRuntimeApi::default());
-		let relay_parent = [1; 32].into();
-		let spawner = sp_core::testing::TaskExecutor::new();
-
-		let subsystem = RuntimeApiSubsystem::new(runtime_api.clone(), Metrics(None), spawner);
-		let subsystem_task = run(ctx, subsystem).map(|x| x.unwrap());
-		let test_task = async move {
-			let (tx, rx) = oneshot::channel();
-
-			ctx_handle.send(FromOverseer::Communication {
-				msg: RuntimeApiMessage::Request(relay_parent, Request::Authorities(tx))
-			}).await;
-
-			assert_eq!(rx.await.unwrap().unwrap(), runtime_api.authorities);
-
-			ctx_handle.send(FromOverseer::Signal(OverseerSignal::Conclude)).await;
-		};
-
-		futures::executor::block_on(future::join(subsystem_task, test_task));
-	}
-
-	#[test]
-	fn requests_validators() {
-		let (ctx, mut ctx_handle) = test_helpers::make_subsystem_context(TaskExecutor::new());
-		let runtime_api = Arc::new(MockRuntimeApi::default());
-		let relay_parent = [1; 32].into();
-		let spawner = sp_core::testing::TaskExecutor::new();
-
-		let subsystem = RuntimeApiSubsystem::new(runtime_api.clone(), Metrics(None), spawner);
-		let subsystem_task = run(ctx, subsystem).map(|x| x.unwrap());
-		let test_task = async move {
-			let (tx, rx) = oneshot::channel();
-
-			ctx_handle.send(FromOverseer::Communication {
-				msg: RuntimeApiMessage::Request(relay_parent, Request::Validators(tx))
-			}).await;
-
-			assert_eq!(rx.await.unwrap().unwrap(), runtime_api.validators);
-
-			ctx_handle.send(FromOverseer::Signal(OverseerSignal::Conclude)).await;
-		};
-
-		futures::executor::block_on(future::join(subsystem_task, test_task));
-	}
-
-	#[test]
-	fn requests_validator_groups() {
-		let (ctx, mut ctx_handle) = test_helpers::make_subsystem_context(TaskExecutor::new());
-		let runtime_api = Arc::new(MockRuntimeApi::default());
-		let relay_parent = [1; 32].into();
-		let spawner = sp_core::testing::TaskExecutor::new();
-
-		let subsystem = RuntimeApiSubsystem::new(runtime_api.clone(), Metrics(None), spawner);
-		let subsystem_task = run(ctx, subsystem).map(|x| x.unwrap());
-		let test_task = async move {
-			let (tx, rx) = oneshot::channel();
-
-			ctx_handle.send(FromOverseer::Communication {
-				msg: RuntimeApiMessage::Request(relay_parent, Request::ValidatorGroups(tx))
-			}).await;
-
-			assert_eq!(rx.await.unwrap().unwrap().0, runtime_api.validator_groups);
-
-			ctx_handle.send(FromOverseer::Signal(OverseerSignal::Conclude)).await;
-		};
-
-		futures::executor::block_on(future::join(subsystem_task, test_task));
-	}
-
-	#[test]
-	fn requests_availability_cores() {
-		let (ctx, mut ctx_handle) = test_helpers::make_subsystem_context(TaskExecutor::new());
-		let runtime_api = Arc::new(MockRuntimeApi::default());
-		let relay_parent = [1; 32].into();
-		let spawner = sp_core::testing::TaskExecutor::new();
-
-		let subsystem = RuntimeApiSubsystem::new(runtime_api.clone(), Metrics(None), spawner);
-		let subsystem_task = run(ctx, subsystem).map(|x| x.unwrap());
-		let test_task = async move {
-			let (tx, rx) = oneshot::channel();
-
-			ctx_handle.send(FromOverseer::Communication {
-				msg: RuntimeApiMessage::Request(relay_parent, Request::AvailabilityCores(tx))
-			}).await;
-
-			assert_eq!(rx.await.unwrap().unwrap(), runtime_api.availability_cores);
-
-			ctx_handle.send(FromOverseer::Signal(OverseerSignal::Conclude)).await;
-		};
-
-		futures::executor::block_on(future::join(subsystem_task, test_task));
-	}
-
-	#[test]
-	fn requests_persisted_validation_data() {
-		let (ctx, mut ctx_handle) = test_helpers::make_subsystem_context(TaskExecutor::new());
-		let relay_parent = [1; 32].into();
-		let para_a = 5.into();
-		let para_b = 6.into();
-		let spawner = sp_core::testing::TaskExecutor::new();
-
-		let mut runtime_api = MockRuntimeApi::default();
-		runtime_api.validation_data.insert(para_a, Default::default());
-		let runtime_api = Arc::new(runtime_api);
-
-		let subsystem = RuntimeApiSubsystem::new(runtime_api.clone(), Metrics(None), spawner);
-		let subsystem_task = run(ctx, subsystem).map(|x| x.unwrap());
-		let test_task = async move {
-			let (tx, rx) = oneshot::channel();
-
-			ctx_handle.send(FromOverseer::Communication {
-				msg: RuntimeApiMessage::Request(
-					relay_parent,
-					Request::PersistedValidationData(para_a, OccupiedCoreAssumption::Included, tx)
-				),
-			}).await;
-
-			assert_eq!(rx.await.unwrap().unwrap(), Some(Default::default()));
-
-			let (tx, rx) = oneshot::channel();
-			ctx_handle.send(FromOverseer::Communication {
-				msg: RuntimeApiMessage::Request(
-					relay_parent,
-					Request::PersistedValidationData(para_b, OccupiedCoreAssumption::Included, tx)
-				),
-			}).await;
-
-			assert_eq!(rx.await.unwrap().unwrap(), None);
-
-			ctx_handle.send(FromOverseer::Signal(OverseerSignal::Conclude)).await;
-		};
-
-		futures::executor::block_on(future::join(subsystem_task, test_task));
-	}
-
-	#[test]
-	fn requests_check_validation_outputs() {
-		let (ctx, mut ctx_handle) = test_helpers::make_subsystem_context(TaskExecutor::new());
-		let mut runtime_api = MockRuntimeApi::default();
-		let relay_parent = [1; 32].into();
-		let para_a = 5.into();
-		let para_b = 6.into();
-		let commitments = polkadot_primitives::v1::CandidateCommitments::default();
-		let spawner = sp_core::testing::TaskExecutor::new();
-
-		runtime_api.validation_outputs_results.insert(para_a, false);
-		runtime_api.validation_outputs_results.insert(para_b, true);
-
-		let runtime_api = Arc::new(runtime_api);
-
-		let subsystem = RuntimeApiSubsystem::new(runtime_api.clone(), Metrics(None), spawner);
-		let subsystem_task = run(ctx, subsystem).map(|x| x.unwrap());
-		let test_task = async move {
-			let (tx, rx) = oneshot::channel();
-
-			ctx_handle.send(FromOverseer::Communication {
-				msg: RuntimeApiMessage::Request(
-					relay_parent,
-					Request::CheckValidationOutputs(
-						para_a,
-						commitments.clone(),
-						tx,
-					),
-				)
-			}).await;
-			assert_eq!(
-				rx.await.unwrap().unwrap(),
-				runtime_api.validation_outputs_results[&para_a],
-			);
-
-			let (tx, rx) = oneshot::channel();
-			ctx_handle.send(FromOverseer::Communication {
-				msg: RuntimeApiMessage::Request(
-					relay_parent,
-					Request::CheckValidationOutputs(
-						para_b,
-						commitments,
-						tx,
-					),
-				)
-			}).await;
-			assert_eq!(
-				rx.await.unwrap().unwrap(),
-				runtime_api.validation_outputs_results[&para_b],
-			);
-
-			ctx_handle.send(FromOverseer::Signal(OverseerSignal::Conclude)).await;
-		};
-
-		futures::executor::block_on(future::join(subsystem_task, test_task));
-	}
-
-	#[test]
-	fn requests_session_index_for_child() {
-		let (ctx, mut ctx_handle) = test_helpers::make_subsystem_context(TaskExecutor::new());
-		let runtime_api = Arc::new(MockRuntimeApi::default());
-		let relay_parent = [1; 32].into();
-		let spawner = sp_core::testing::TaskExecutor::new();
-
-		let subsystem = RuntimeApiSubsystem::new(runtime_api.clone(), Metrics(None), spawner);
-		let subsystem_task = run(ctx, subsystem).map(|x| x.unwrap());
-		let test_task = async move {
-			let (tx, rx) = oneshot::channel();
-
-			ctx_handle.send(FromOverseer::Communication {
-				msg: RuntimeApiMessage::Request(relay_parent, Request::SessionIndexForChild(tx))
-			}).await;
-
-			assert_eq!(rx.await.unwrap().unwrap(), runtime_api.session_index_for_child);
-
-			ctx_handle.send(FromOverseer::Signal(OverseerSignal::Conclude)).await;
-		};
-
-		futures::executor::block_on(future::join(subsystem_task, test_task));
-	}
-
-	#[test]
-	fn requests_session_info() {
-		let (ctx, mut ctx_handle) = test_helpers::make_subsystem_context(TaskExecutor::new());
-		let mut runtime_api = MockRuntimeApi::default();
-		let session_index = 1;
-		runtime_api.session_info.insert(session_index, Default::default());
-		let runtime_api = Arc::new(runtime_api);
-		let spawner = sp_core::testing::TaskExecutor::new();
-
-		let relay_parent = [1; 32].into();
-
-		let subsystem = RuntimeApiSubsystem::new(runtime_api.clone(), Metrics(None), spawner);
-		let subsystem_task = run(ctx, subsystem).map(|x| x.unwrap());
-		let test_task = async move {
-			let (tx, rx) = oneshot::channel();
-
-			ctx_handle.send(FromOverseer::Communication {
-				msg: RuntimeApiMessage::Request(relay_parent, Request::SessionInfo(session_index, tx))
-			}).await;
-
-			assert_eq!(rx.await.unwrap().unwrap(), Some(Default::default()));
-
-			ctx_handle.send(FromOverseer::Signal(OverseerSignal::Conclude)).await;
-		};
-
-		futures::executor::block_on(future::join(subsystem_task, test_task));
-	}
-
-	#[test]
-	fn requests_validation_code() {
-		let (ctx, mut ctx_handle) = test_helpers::make_subsystem_context(TaskExecutor::new());
-
-		let relay_parent = [1; 32].into();
-		let para_a = 5.into();
-		let para_b = 6.into();
-		let spawner = sp_core::testing::TaskExecutor::new();
-
-		let mut runtime_api = MockRuntimeApi::default();
-		runtime_api.validation_code.insert(para_a, Default::default());
-		let runtime_api = Arc::new(runtime_api);
-
-		let subsystem = RuntimeApiSubsystem::new(runtime_api.clone(), Metrics(None), spawner);
-		let subsystem_task = run(ctx, subsystem).map(|x| x.unwrap());
-		let test_task = async move {
-			let (tx, rx) = oneshot::channel();
-
-			ctx_handle.send(FromOverseer::Communication {
-				msg: RuntimeApiMessage::Request(
-					relay_parent,
-					Request::ValidationCode(para_a, OccupiedCoreAssumption::Included, tx)
-				),
-			}).await;
-
-			assert_eq!(rx.await.unwrap().unwrap(), Some(Default::default()));
-
-			let (tx, rx) = oneshot::channel();
-			ctx_handle.send(FromOverseer::Communication {
-				msg: RuntimeApiMessage::Request(
-					relay_parent,
-					Request::ValidationCode(para_b, OccupiedCoreAssumption::Included, tx)
-				),
-			}).await;
-
-			assert_eq!(rx.await.unwrap().unwrap(), None);
-
-			ctx_handle.send(FromOverseer::Signal(OverseerSignal::Conclude)).await;
-		};
-
-		futures::executor::block_on(future::join(subsystem_task, test_task));
-	}
-
-	#[test]
-	fn requests_validation_code_hash() {
-		let (ctx, mut ctx_handle) = test_helpers::make_subsystem_context(TaskExecutor::new());
-
-		let relay_parent = [1; 32].into();
-		let para_a = 5.into();
-		let para_b = 6.into();
-		let spawner = sp_core::testing::TaskExecutor::new();
-
-		let mut runtime_api = MockRuntimeApi::default();
-		runtime_api.validation_code.insert(para_a, Default::default());
-		let runtime_api = Arc::new(runtime_api);
-
-		let subsystem = RuntimeApiSubsystem::new(runtime_api.clone(), Metrics(None), spawner);
-		let subsystem_task = run(ctx, subsystem).map(|x| x.unwrap());
-		let test_task = async move {
-			let (tx, rx) = oneshot::channel();
-
-			ctx_handle.send(FromOverseer::Communication {
-				msg: RuntimeApiMessage::Request(
-					relay_parent,
-					Request::ValidationCodeHash(para_a, OccupiedCoreAssumption::Included, tx)
-				),
-			}).await;
-
-			assert_eq!(rx.await.unwrap().unwrap(), Some(ValidationCode::default().hash()));
-
-			let (tx, rx) = oneshot::channel();
-			ctx_handle.send(FromOverseer::Communication {
-				msg: RuntimeApiMessage::Request(
-					relay_parent,
-					Request::ValidationCodeHash(para_b, OccupiedCoreAssumption::Included, tx)
-				),
-			}).await;
-
-			assert_eq!(rx.await.unwrap().unwrap(), None);
-
-			ctx_handle.send(FromOverseer::Signal(OverseerSignal::Conclude)).await;
-		};
-
-		futures::executor::block_on(future::join(subsystem_task, test_task));
-	}
-
-	#[test]
-	fn requests_candidate_pending_availability() {
-		let (ctx, mut ctx_handle) = test_helpers::make_subsystem_context(TaskExecutor::new());
-		let relay_parent = [1; 32].into();
-		let para_a = 5.into();
-		let para_b = 6.into();
-		let spawner = sp_core::testing::TaskExecutor::new();
-
-		let mut runtime_api = MockRuntimeApi::default();
-		runtime_api.candidate_pending_availability.insert(para_a, Default::default());
-		let runtime_api = Arc::new(runtime_api);
-
-		let subsystem = RuntimeApiSubsystem::new(runtime_api.clone(), Metrics(None), spawner);
-		let subsystem_task = run(ctx, subsystem).map(|x| x.unwrap());
-		let test_task = async move {
-			let (tx, rx) = oneshot::channel();
-
-			ctx_handle.send(FromOverseer::Communication {
-				msg: RuntimeApiMessage::Request(
-					relay_parent,
-					Request::CandidatePendingAvailability(para_a, tx),
-				)
-			}).await;
-
-			assert_eq!(rx.await.unwrap().unwrap(), Some(Default::default()));
-
-			let (tx, rx) = oneshot::channel();
-
-			ctx_handle.send(FromOverseer::Communication {
-				msg: RuntimeApiMessage::Request(
-					relay_parent,
-					Request::CandidatePendingAvailability(para_b, tx),
-				)
-			}).await;
-
-			assert_eq!(rx.await.unwrap().unwrap(), None);
-
-			ctx_handle.send(FromOverseer::Signal(OverseerSignal::Conclude)).await;
-		};
-
-		futures::executor::block_on(future::join(subsystem_task, test_task));
-	}
-
-	#[test]
-	fn requests_candidate_events() {
-		let (ctx, mut ctx_handle) = test_helpers::make_subsystem_context(TaskExecutor::new());
-		let runtime_api = Arc::new(MockRuntimeApi::default());
-		let relay_parent = [1; 32].into();
-		let spawner = sp_core::testing::TaskExecutor::new();
-
-		let subsystem = RuntimeApiSubsystem::new(runtime_api.clone(), Metrics(None), spawner);
-		let subsystem_task = run(ctx, subsystem).map(|x| x.unwrap());
-		let test_task = async move {
-			let (tx, rx) = oneshot::channel();
-
-			ctx_handle.send(FromOverseer::Communication {
-				msg: RuntimeApiMessage::Request(relay_parent, Request::CandidateEvents(tx))
-			}).await;
-
-			assert_eq!(rx.await.unwrap().unwrap(), runtime_api.candidate_events);
-
-			ctx_handle.send(FromOverseer::Signal(OverseerSignal::Conclude)).await;
-		};
-
-		futures::executor::block_on(future::join(subsystem_task, test_task));
-	}
-
-	#[test]
-	fn requests_dmq_contents() {
-		let (ctx, mut ctx_handle) = test_helpers::make_subsystem_context(TaskExecutor::new());
-
-		let relay_parent = [1; 32].into();
-		let para_a = 5.into();
-		let para_b = 6.into();
-		let spawner = sp_core::testing::TaskExecutor::new();
-
-		let runtime_api = Arc::new({
-			let mut runtime_api = MockRuntimeApi::default();
-
-			runtime_api.dmq_contents.insert(para_a, vec![]);
-			runtime_api.dmq_contents.insert(
-				para_b,
-				vec![InboundDownwardMessage {
-					sent_at: 228,
-					msg: b"Novus Ordo Seclorum".to_vec(),
-				}],
-			);
-
-			runtime_api
-		});
-
-		let subsystem = RuntimeApiSubsystem::new(runtime_api.clone(), Metrics(None), spawner);
-		let subsystem_task = run(ctx, subsystem).map(|x| x.unwrap());
-		let test_task = async move {
-			let (tx, rx) = oneshot::channel();
-			ctx_handle
-				.send(FromOverseer::Communication {
-					msg: RuntimeApiMessage::Request(relay_parent, Request::DmqContents(para_a, tx)),
-				})
-				.await;
-			assert_eq!(rx.await.unwrap().unwrap(), vec![]);
-
-			let (tx, rx) = oneshot::channel();
-			ctx_handle
-				.send(FromOverseer::Communication {
-					msg: RuntimeApiMessage::Request(relay_parent, Request::DmqContents(para_b, tx)),
-				})
-				.await;
-			assert_eq!(
-				rx.await.unwrap().unwrap(),
-				vec![InboundDownwardMessage {
-					sent_at: 228,
-					msg: b"Novus Ordo Seclorum".to_vec(),
-				}]
-			);
-
-			ctx_handle
-				.send(FromOverseer::Signal(OverseerSignal::Conclude))
-				.await;
-		};
-		futures::executor::block_on(future::join(subsystem_task, test_task));
-	}
-
-	#[test]
-	fn requests_inbound_hrmp_channels_contents() {
-		let (ctx, mut ctx_handle) = test_helpers::make_subsystem_context(TaskExecutor::new());
-
-		let relay_parent = [1; 32].into();
-		let para_a = 99.into();
-		let para_b = 66.into();
-		let para_c = 33.into();
-		let spawner = sp_core::testing::TaskExecutor::new();
-
-		let para_b_inbound_channels = [
-			(para_a, vec![]),
-			(
-				para_c,
-				vec![InboundHrmpMessage {
-					sent_at: 1,
-					data: "𝙀=𝙈𝘾²".as_bytes().to_owned(),
-				}],
-			),
-		]
-		.iter()
-		.cloned()
-		.collect::<BTreeMap<_, _>>();
-
-		let runtime_api = Arc::new({
-			let mut runtime_api = MockRuntimeApi::default();
-
-			runtime_api.hrmp_channels.insert(para_a, BTreeMap::new());
-			runtime_api
-				.hrmp_channels
-				.insert(para_b, para_b_inbound_channels.clone());
-
-			runtime_api
-		});
-
-		let subsystem = RuntimeApiSubsystem::new(runtime_api.clone(), Metrics(None), spawner);
-		let subsystem_task = run(ctx, subsystem).map(|x| x.unwrap());
-		let test_task = async move {
-			let (tx, rx) = oneshot::channel();
-			ctx_handle
-				.send(FromOverseer::Communication {
-					msg: RuntimeApiMessage::Request(
-						relay_parent,
-						Request::InboundHrmpChannelsContents(para_a, tx),
-					),
-				})
-				.await;
-			assert_eq!(rx.await.unwrap().unwrap(), BTreeMap::new());
-
-			let (tx, rx) = oneshot::channel();
-			ctx_handle
-				.send(FromOverseer::Communication {
-					msg: RuntimeApiMessage::Request(
-						relay_parent,
-						Request::InboundHrmpChannelsContents(para_b, tx),
-					),
-				})
-				.await;
-			assert_eq!(rx.await.unwrap().unwrap(), para_b_inbound_channels,);
-
-			ctx_handle
-				.send(FromOverseer::Signal(OverseerSignal::Conclude))
-				.await;
-		};
-		futures::executor::block_on(future::join(subsystem_task, test_task));
-	}
-
-	#[test]
-	fn requests_historical_code() {
-		let (ctx, mut ctx_handle) = test_helpers::make_subsystem_context(TaskExecutor::new());
-
-		let para_a = 5.into();
-		let para_b = 6.into();
-		let spawner = sp_core::testing::TaskExecutor::new();
-
-		let runtime_api = Arc::new({
-			let mut runtime_api = MockRuntimeApi::default();
-
-			runtime_api.historical_validation_code.insert(
-				para_a,
-				vec![(1, vec![1, 2, 3].into()), (10, vec![4, 5, 6].into())],
-			);
-
-			runtime_api.historical_validation_code.insert(
-				para_b,
-				vec![(5, vec![7, 8, 9].into())],
-			);
-
-			runtime_api
-		});
-		let relay_parent = [1; 32].into();
-
-		let subsystem = RuntimeApiSubsystem::new(runtime_api, Metrics(None), spawner);
-		let subsystem_task = run(ctx, subsystem).map(|x| x.unwrap());
-		let test_task = async move {
-			{
-				let (tx, rx) = oneshot::channel();
-				ctx_handle.send(FromOverseer::Communication {
-					msg: RuntimeApiMessage::Request(
-						relay_parent,
-						Request::HistoricalValidationCode(para_a, 5, tx),
-					)
-				}).await;
-
-				assert_eq!(
-					rx.await.unwrap().unwrap(),
-					Some(ValidationCodeAndHash::compute_from_code(vec![1, 2, 3].into()))
-				);
-			}
-
-			{
-				let (tx, rx) = oneshot::channel();
-				ctx_handle.send(FromOverseer::Communication {
-					msg: RuntimeApiMessage::Request(
-						relay_parent,
-						Request::HistoricalValidationCode(para_a, 10, tx),
-					)
-				}).await;
-
-				assert_eq!(
-					rx.await.unwrap().unwrap(),
-					Some(ValidationCodeAndHash::compute_from_code(vec![4, 5, 6].into()))
-				);
-			}
-
-			{
-				let (tx, rx) = oneshot::channel();
-				ctx_handle.send(FromOverseer::Communication {
-					msg: RuntimeApiMessage::Request(
-						relay_parent,
-						Request::HistoricalValidationCode(para_b, 1, tx),
-					)
-				}).await;
-
-				assert!(rx.await.unwrap().unwrap().is_none());
-			}
-
-			ctx_handle.send(FromOverseer::Signal(OverseerSignal::Conclude)).await;
-		};
-
-		futures::executor::block_on(future::join(subsystem_task, test_task));
-	}
-
-	#[test]
-	fn multiple_requests_in_parallel_are_working() {
-		let (ctx, mut ctx_handle) = test_helpers::make_subsystem_context(TaskExecutor::new());
-		let runtime_api = Arc::new(MockRuntimeApi::default());
-		let relay_parent = [1; 32].into();
-		let spawner = sp_core::testing::TaskExecutor::new();
-		let mutex = runtime_api.availability_cores_wait.clone();
-
-		let subsystem = RuntimeApiSubsystem::new(runtime_api.clone(), Metrics(None), spawner);
-		let subsystem_task = run(ctx, subsystem).map(|x| x.unwrap());
-		let test_task = async move {
-			// Make all requests block until we release this mutex.
-			let lock = mutex.lock().unwrap();
-
-			let mut receivers = Vec::new();
-
-			for _ in 0..MAX_PARALLEL_REQUESTS * 10 {
-				let (tx, rx) = oneshot::channel();
-
-				ctx_handle.send(FromOverseer::Communication {
-					msg: RuntimeApiMessage::Request(relay_parent, Request::AvailabilityCores(tx))
-				}).await;
-
-				receivers.push(rx);
-			}
-
-			let join = future::join_all(receivers);
-
-			drop(lock);
-
-			join.await
-				.into_iter()
-				.for_each(|r| assert_eq!(r.unwrap().unwrap(), runtime_api.availability_cores));
-
-			ctx_handle.send(FromOverseer::Signal(OverseerSignal::Conclude)).await;
-		};
-
-		futures::executor::block_on(future::join(subsystem_task, test_task));
-	}
-
-	#[test]
-	fn request_babe_epoch() {
-		let (ctx, mut ctx_handle) = test_helpers::make_subsystem_context(TaskExecutor::new());
-		let mut runtime_api = MockRuntimeApi::default();
-		let epoch = BabeEpoch {
-			epoch_index: 100,
-			start_slot: sp_consensus_babe::Slot::from(1000),
-			duration: 10,
-			authorities: Vec::new(),
-			randomness: [1u8; 32],
-			config: BabeEpochConfiguration {
-				c: (1, 4),
-				allowed_slots: BabeAllowedSlots::PrimarySlots,
-			},
-		};
-		runtime_api.babe_epoch = Some(epoch.clone());
-		let runtime_api = Arc::new(runtime_api);
-		let relay_parent = [1; 32].into();
-		let spawner = sp_core::testing::TaskExecutor::new();
-
-		let subsystem = RuntimeApiSubsystem::new(runtime_api.clone(), Metrics(None), spawner);
-		let subsystem_task = run(ctx, subsystem).map(|x| x.unwrap());
-		let test_task = async move {
-			let (tx, rx) = oneshot::channel();
-
-			ctx_handle.send(FromOverseer::Communication {
-				msg: RuntimeApiMessage::Request(relay_parent, Request::CurrentBabeEpoch(tx))
-			}).await;
-
-			assert_eq!(rx.await.unwrap().unwrap(), epoch);
-			ctx_handle.send(FromOverseer::Signal(OverseerSignal::Conclude)).await;
-		};
-
-		futures::executor::block_on(future::join(subsystem_task, test_task));
-	}
-=======
->>>>>>> ababff4b
 }