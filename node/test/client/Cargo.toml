--- conflicted
+++ resolved
@@ -14,24 +14,6 @@
 polkadot-node-subsystem = { path = "../../subsystem" }
 
 # Substrate dependencies
-<<<<<<< HEAD
-substrate-test-client = { git = "https://github.com/paritytech/substrate", branch = "polkadot-v0.8.29" }
-sc-service = { git = "https://github.com/paritytech/substrate", branch = "polkadot-v0.8.29" }
-sc-block-builder = { git = "https://github.com/paritytech/substrate", branch = "polkadot-v0.8.29" }
-sc-consensus = { git = "https://github.com/paritytech/substrate", branch = "polkadot-v0.8.29" }
-sp-blockchain = { git = "https://github.com/paritytech/substrate", branch = "polkadot-v0.8.29" }
-sp-runtime = { git = "https://github.com/paritytech/substrate", branch = "polkadot-v0.8.29" }
-sp-inherents = { git = "https://github.com/paritytech/substrate", branch = "polkadot-v0.8.29" }
-sp-core = { git = "https://github.com/paritytech/substrate", branch = "polkadot-v0.8.29" }
-sp-api = { git = "https://github.com/paritytech/substrate", branch = "polkadot-v0.8.29" }
-sp-timestamp = { git = "https://github.com/paritytech/substrate", branch = "polkadot-v0.8.29" }
-sp-consensus = { git = "https://github.com/paritytech/substrate", branch = "polkadot-v0.8.29" }
-sp-consensus-babe = { git = "https://github.com/paritytech/substrate", branch = "polkadot-v0.8.29" }
-sp-state-machine = { git = "https://github.com/paritytech/substrate", branch = "polkadot-v0.8.29" }
-
-[dev-dependencies]
-sp-keyring = { git = "https://github.com/paritytech/substrate", branch = "polkadot-v0.8.29" }
-=======
 substrate-test-client = { git = "https://github.com/paritytech/substrate", branch = "polkadot-v0.8.30" }
 sc-service = { git = "https://github.com/paritytech/substrate", branch = "polkadot-v0.8.30" }
 sc-block-builder = { git = "https://github.com/paritytech/substrate", branch = "polkadot-v0.8.30" }
@@ -47,5 +29,4 @@
 sp-state-machine = { git = "https://github.com/paritytech/substrate", branch = "polkadot-v0.8.30" }
 
 [dev-dependencies]
-sp-keyring = { git = "https://github.com/paritytech/substrate", branch = "polkadot-v0.8.30" }
->>>>>>> 6d781dda
+sp-keyring = { git = "https://github.com/paritytech/substrate", branch = "polkadot-v0.8.30" }