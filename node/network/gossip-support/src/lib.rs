// Copyright 2021 Parity Technologies (UK) Ltd.
// This file is part of Polkadot.

// Polkadot is free software: you can redistribute it and/or modify
// it under the terms of the GNU General Public License as published by
// the Free Software Foundation, either version 3 of the License, or
// (at your option) any later version.

// Polkadot is distributed in the hope that it will be useful,
// but WITHOUT ANY WARRANTY; without even the implied warranty of
// MERCHANTABILITY or FITNESS FOR A PARTICULAR PURPOSE.  See the
// GNU General Public License for more details.

// You should have received a copy of the GNU General Public License
// along with Polkadot.  If not, see <http://www.gnu.org/licenses/>.

//! This subsystem is responsible for keeping track of session changes
//! and issuing a connection request to the validators relevant to
//! the gossiping subsystems on every new session.

use futures::{channel::mpsc, FutureExt as _};
<<<<<<< HEAD
use std::sync::Arc;
use sp_api::ProvideRuntimeApi;
use sp_authority_discovery::AuthorityDiscoveryApi;
=======
>>>>>>> 18e3d35d
use polkadot_node_subsystem::{
	messages::{
		GossipSupportMessage,
	},
	ActiveLeavesUpdate, FromOverseer, OverseerSignal,
	Subsystem, SpawnedSubsystem, SubsystemContext,
};
use polkadot_node_subsystem_util::{
	validator_discovery,
	self as util,
};
use polkadot_primitives::v1::{
<<<<<<< HEAD
	Hash, SessionIndex, AuthorityDiscoveryId, Block, BlockId,
=======
	Hash, SessionIndex, AuthorityDiscoveryId,
>>>>>>> 18e3d35d
};
use polkadot_node_network_protocol::{peer_set::PeerSet, PeerId};
use sp_keystore::{CryptoStore, SyncCryptoStorePtr};
use sp_application_crypto::{Public, AppKey};

const LOG_TARGET: &str = "parachain::gossip-support";

/// The Gossip Support subsystem.
<<<<<<< HEAD
pub struct GossipSupport<Client> {
	client: Arc<Client>,
=======
pub struct GossipSupport {
>>>>>>> 18e3d35d
	keystore: SyncCryptoStorePtr,
}

#[derive(Default)]
struct State {
	last_session_index: Option<SessionIndex>,
	/// when we overwrite this, it automatically drops the previous request
	_last_connection_request: Option<mpsc::Receiver<(AuthorityDiscoveryId, PeerId)>>,
}

impl<Client> GossipSupport<Client>
where
	Client: ProvideRuntimeApi<Block>,
	Client::Api: AuthorityDiscoveryApi<Block>,
{
	/// Create a new instance of the [`GossipSupport`] subsystem.
<<<<<<< HEAD
	pub fn new(keystore: SyncCryptoStorePtr, client: Arc<Client>) -> Self {
		Self {
			client,
=======
	pub fn new(keystore: SyncCryptoStorePtr) -> Self {
		Self {
>>>>>>> 18e3d35d
			keystore,
		}
	}

	#[tracing::instrument(skip(self, ctx), fields(subsystem = LOG_TARGET))]
	async fn run<Context>(self, mut ctx: Context)
	where
		Context: SubsystemContext<Message = GossipSupportMessage>,
	{
		let mut state = State::default();
<<<<<<< HEAD
		let Self { client, keystore } = self;
=======
		let Self { keystore } = self;
>>>>>>> 18e3d35d
		loop {
			let message = match ctx.recv().await {
				Ok(message) => message,
				Err(e) => {
					tracing::debug!(
						target: LOG_TARGET,
						err = ?e,
						"Failed to receive a message from Overseer, exiting"
					);
					return;
				},
			};
			match message {
				FromOverseer::Communication { .. } => {},
				FromOverseer::Signal(OverseerSignal::ActiveLeaves(ActiveLeavesUpdate {
					activated,
					..
				})) => {
					tracing::trace!(target: LOG_TARGET, "active leaves signal");

					let leaves = activated.into_iter().map(|a| a.hash);
<<<<<<< HEAD
					if let Err(e) = state.handle_active_leaves(&mut ctx, client.clone(), &keystore, leaves).await {
=======
					if let Err(e) = state.handle_active_leaves(&mut ctx, &keystore, leaves).await {
>>>>>>> 18e3d35d
						tracing::debug!(target: LOG_TARGET, error = ?e);
					}
				}
				FromOverseer::Signal(OverseerSignal::BlockFinalized(_hash, _number)) => {},
				FromOverseer::Signal(OverseerSignal::Conclude) => {
					return;
				}
			}
		}
	}
}

<<<<<<< HEAD
async fn determine_relevant_authorities<Client>(
	client: Arc<Client>,
	relay_parent: Hash,
) -> Result<Vec<AuthorityDiscoveryId>, util::Error>
where
	Client: ProvideRuntimeApi<Block>,
	Client::Api: AuthorityDiscoveryApi<Block>,
{
	let api = client.runtime_api();
	let result = api.authorities(&BlockId::Hash(relay_parent))
		.map_err(|e| util::Error::RuntimeApi(format!("{:?}", e).into()));
	result
=======
async fn determine_relevant_authorities(
	ctx: &mut impl SubsystemContext,
	relay_parent: Hash,
) -> Result<Vec<AuthorityDiscoveryId>, util::Error> {
	let authorities = util::request_authorities(relay_parent, ctx.sender()).await.await??;
	Ok(authorities)
>>>>>>> 18e3d35d
}

/// Return an error if we're not a validator in the given set (do not have keys).
async fn ensure_i_am_an_authority(
	keystore: &SyncCryptoStorePtr,
	authorities: &[AuthorityDiscoveryId],
) -> Result<(), util::Error> {
	for v in authorities {
		if CryptoStore::has_keys(&**keystore, &[(v.to_raw_vec(), AuthorityDiscoveryId::ID)])
			.await
		{
			return Ok(());
		}
	}
	Err(util::Error::NotAValidator)
}


impl State {
	/// 1. Determine if the current session index has changed.
	/// 2. If it has, determine relevant validators
	///    and issue a connection request.
	async fn handle_active_leaves<Client>(
		&mut self,
		ctx: &mut impl SubsystemContext,
<<<<<<< HEAD
		client: Arc<Client>,
=======
>>>>>>> 18e3d35d
		keystore: &SyncCryptoStorePtr,
		leaves: impl Iterator<Item = Hash>,
	) -> Result<(), util::Error>
	where
		Client: ProvideRuntimeApi<Block>,
		Client::Api: AuthorityDiscoveryApi<Block>,
	{
		for leaf in leaves {
			let current_index = util::request_session_index_for_child(leaf, ctx.sender()).await.await??;
			let maybe_new_session = match self.last_session_index {
				Some(i) if i <= current_index => None,
				_ => Some((current_index, leaf)),
			};

			if let Some((new_session, relay_parent)) = maybe_new_session {
				tracing::debug!(target: LOG_TARGET, %new_session, "New session detected");
<<<<<<< HEAD
				let authorities = determine_relevant_authorities(client.clone(), relay_parent).await?;
=======
				let authorities = determine_relevant_authorities(ctx, relay_parent).await?;
>>>>>>> 18e3d35d
				ensure_i_am_an_authority(keystore, &authorities).await?;
				tracing::debug!(target: LOG_TARGET, num = ?authorities.len(), "Issuing a connection request");

				let request = validator_discovery::connect_to_authorities(
					ctx,
					authorities,
					PeerSet::Validation,
				).await;

				self.last_session_index = Some(new_session);
				self._last_connection_request = Some(request);
			}
		}

		Ok(())
	}
}

<<<<<<< HEAD
impl<Client, Context> Subsystem<Context> for GossipSupport<Client>
where
	Context: SubsystemContext<Message = GossipSupportMessage> + Sync + Send,
	Client: ProvideRuntimeApi<Block> + Send + 'static + Sync,
	Client::Api: AuthorityDiscoveryApi<Block>,
=======
impl<Context> Subsystem<Context> for GossipSupport
where
	Context: SubsystemContext<Message = GossipSupportMessage> + Sync + Send,
>>>>>>> 18e3d35d
{
	fn start(self, ctx: Context) -> SpawnedSubsystem {
		let future = self.run(ctx)
			.map(|_| Ok(()))
			.boxed();

		SpawnedSubsystem {
			name: "gossip-support-subsystem",
			future,
		}
	}
}<|MERGE_RESOLUTION|>--- conflicted
+++ resolved
@@ -19,12 +19,6 @@
 //! the gossiping subsystems on every new session.
 
 use futures::{channel::mpsc, FutureExt as _};
-<<<<<<< HEAD
-use std::sync::Arc;
-use sp_api::ProvideRuntimeApi;
-use sp_authority_discovery::AuthorityDiscoveryApi;
-=======
->>>>>>> 18e3d35d
 use polkadot_node_subsystem::{
 	messages::{
 		GossipSupportMessage,
@@ -37,11 +31,7 @@
 	self as util,
 };
 use polkadot_primitives::v1::{
-<<<<<<< HEAD
-	Hash, SessionIndex, AuthorityDiscoveryId, Block, BlockId,
-=======
 	Hash, SessionIndex, AuthorityDiscoveryId,
->>>>>>> 18e3d35d
 };
 use polkadot_node_network_protocol::{peer_set::PeerSet, PeerId};
 use sp_keystore::{CryptoStore, SyncCryptoStorePtr};
@@ -50,12 +40,7 @@
 const LOG_TARGET: &str = "parachain::gossip-support";
 
 /// The Gossip Support subsystem.
-<<<<<<< HEAD
-pub struct GossipSupport<Client> {
-	client: Arc<Client>,
-=======
 pub struct GossipSupport {
->>>>>>> 18e3d35d
 	keystore: SyncCryptoStorePtr,
 }
 
@@ -66,20 +51,10 @@
 	_last_connection_request: Option<mpsc::Receiver<(AuthorityDiscoveryId, PeerId)>>,
 }
 
-impl<Client> GossipSupport<Client>
-where
-	Client: ProvideRuntimeApi<Block>,
-	Client::Api: AuthorityDiscoveryApi<Block>,
-{
+impl GossipSupport {
 	/// Create a new instance of the [`GossipSupport`] subsystem.
-<<<<<<< HEAD
-	pub fn new(keystore: SyncCryptoStorePtr, client: Arc<Client>) -> Self {
-		Self {
-			client,
-=======
 	pub fn new(keystore: SyncCryptoStorePtr) -> Self {
 		Self {
->>>>>>> 18e3d35d
 			keystore,
 		}
 	}
@@ -90,11 +65,7 @@
 		Context: SubsystemContext<Message = GossipSupportMessage>,
 	{
 		let mut state = State::default();
-<<<<<<< HEAD
-		let Self { client, keystore } = self;
-=======
 		let Self { keystore } = self;
->>>>>>> 18e3d35d
 		loop {
 			let message = match ctx.recv().await {
 				Ok(message) => message,
@@ -116,11 +87,7 @@
 					tracing::trace!(target: LOG_TARGET, "active leaves signal");
 
 					let leaves = activated.into_iter().map(|a| a.hash);
-<<<<<<< HEAD
-					if let Err(e) = state.handle_active_leaves(&mut ctx, client.clone(), &keystore, leaves).await {
-=======
 					if let Err(e) = state.handle_active_leaves(&mut ctx, &keystore, leaves).await {
->>>>>>> 18e3d35d
 						tracing::debug!(target: LOG_TARGET, error = ?e);
 					}
 				}
@@ -133,27 +100,12 @@
 	}
 }
 
-<<<<<<< HEAD
-async fn determine_relevant_authorities<Client>(
-	client: Arc<Client>,
-	relay_parent: Hash,
-) -> Result<Vec<AuthorityDiscoveryId>, util::Error>
-where
-	Client: ProvideRuntimeApi<Block>,
-	Client::Api: AuthorityDiscoveryApi<Block>,
-{
-	let api = client.runtime_api();
-	let result = api.authorities(&BlockId::Hash(relay_parent))
-		.map_err(|e| util::Error::RuntimeApi(format!("{:?}", e).into()));
-	result
-=======
 async fn determine_relevant_authorities(
 	ctx: &mut impl SubsystemContext,
 	relay_parent: Hash,
 ) -> Result<Vec<AuthorityDiscoveryId>, util::Error> {
 	let authorities = util::request_authorities(relay_parent, ctx.sender()).await.await??;
 	Ok(authorities)
->>>>>>> 18e3d35d
 }
 
 /// Return an error if we're not a validator in the given set (do not have keys).
@@ -176,20 +128,12 @@
 	/// 1. Determine if the current session index has changed.
 	/// 2. If it has, determine relevant validators
 	///    and issue a connection request.
-	async fn handle_active_leaves<Client>(
+	async fn handle_active_leaves(
 		&mut self,
 		ctx: &mut impl SubsystemContext,
-<<<<<<< HEAD
-		client: Arc<Client>,
-=======
->>>>>>> 18e3d35d
 		keystore: &SyncCryptoStorePtr,
 		leaves: impl Iterator<Item = Hash>,
-	) -> Result<(), util::Error>
-	where
-		Client: ProvideRuntimeApi<Block>,
-		Client::Api: AuthorityDiscoveryApi<Block>,
-	{
+	) -> Result<(), util::Error> {
 		for leaf in leaves {
 			let current_index = util::request_session_index_for_child(leaf, ctx.sender()).await.await??;
 			let maybe_new_session = match self.last_session_index {
@@ -199,11 +143,7 @@
 
 			if let Some((new_session, relay_parent)) = maybe_new_session {
 				tracing::debug!(target: LOG_TARGET, %new_session, "New session detected");
-<<<<<<< HEAD
-				let authorities = determine_relevant_authorities(client.clone(), relay_parent).await?;
-=======
 				let authorities = determine_relevant_authorities(ctx, relay_parent).await?;
->>>>>>> 18e3d35d
 				ensure_i_am_an_authority(keystore, &authorities).await?;
 				tracing::debug!(target: LOG_TARGET, num = ?authorities.len(), "Issuing a connection request");
 
@@ -222,17 +162,9 @@
 	}
 }
 
-<<<<<<< HEAD
-impl<Client, Context> Subsystem<Context> for GossipSupport<Client>
-where
-	Context: SubsystemContext<Message = GossipSupportMessage> + Sync + Send,
-	Client: ProvideRuntimeApi<Block> + Send + 'static + Sync,
-	Client::Api: AuthorityDiscoveryApi<Block>,
-=======
 impl<Context> Subsystem<Context> for GossipSupport
 where
 	Context: SubsystemContext<Message = GossipSupportMessage> + Sync + Send,
->>>>>>> 18e3d35d
 {
 	fn start(self, ctx: Context) -> SpawnedSubsystem {
 		let future = self.run(ctx)
