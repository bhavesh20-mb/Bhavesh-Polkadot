[package]
name = "polkadot-availability-distribution"
version = "0.1.0"
authors = ["Parity Technologies <admin@parity.io>"]
edition = "2018"

[dependencies]
futures = "0.3.12"
tracing = "0.1.22"
tracing-futures = "0.2.4"
parity-scale-codec = { version = "2.0.0", features = ["std"]  }
polkadot-primitives = { path = "../../../primitives" }
polkadot-erasure-coding = { path = "../../../erasure-coding" }
polkadot-subsystem = { package = "polkadot-node-subsystem", path = "../../subsystem" }
polkadot-node-network-protocol = { path = "../../network/protocol" }
polkadot-node-subsystem-util = { path = "../../subsystem-util" }
<<<<<<< HEAD
sp-core = { git = "https://github.com/paritytech/substrate", branch = "polkadot-v0.8.28", features = ["std"]  }
sp-keystore = { git = "https://github.com/paritytech/substrate", branch = "polkadot-v0.8.28" }
=======
sp-core = { git = "https://github.com/paritytech/substrate", branch = "polkadot-v0.8.29", features = ["std"]  }
sp-keystore = { git = "https://github.com/paritytech/substrate", branch = "polkadot-v0.8.29" }
>>>>>>> 2494dec2
thiserror = "1.0.23"

[dev-dependencies]
polkadot-subsystem-testhelpers = { package = "polkadot-node-subsystem-test-helpers", path = "../../subsystem-test-helpers" }
<<<<<<< HEAD
sp-core = { git = "https://github.com/paritytech/substrate", branch = "polkadot-v0.8.28", features = ["std"] }
sp-application-crypto = { git = "https://github.com/paritytech/substrate", branch = "polkadot-v0.8.28" }
sp-keyring = { git = "https://github.com/paritytech/substrate", branch = "polkadot-v0.8.28" }
sp-tracing = { git = "https://github.com/paritytech/substrate", branch = "polkadot-v0.8.28" }
sc-keystore = { git = "https://github.com/paritytech/substrate", branch = "polkadot-v0.8.28" }
=======
sp-core = { git = "https://github.com/paritytech/substrate", branch = "polkadot-v0.8.29", features = ["std"] }
sp-application-crypto = { git = "https://github.com/paritytech/substrate", branch = "polkadot-v0.8.29" }
sp-keyring = { git = "https://github.com/paritytech/substrate", branch = "polkadot-v0.8.29" }
sp-tracing = { git = "https://github.com/paritytech/substrate", branch = "polkadot-v0.8.29" }
sc-keystore = { git = "https://github.com/paritytech/substrate", branch = "polkadot-v0.8.29" }
>>>>>>> 2494dec2
assert_matches = "1.4.0"
maplit = "1.0"<|MERGE_RESOLUTION|>--- conflicted
+++ resolved
@@ -14,29 +14,16 @@
 polkadot-subsystem = { package = "polkadot-node-subsystem", path = "../../subsystem" }
 polkadot-node-network-protocol = { path = "../../network/protocol" }
 polkadot-node-subsystem-util = { path = "../../subsystem-util" }
-<<<<<<< HEAD
-sp-core = { git = "https://github.com/paritytech/substrate", branch = "polkadot-v0.8.28", features = ["std"]  }
-sp-keystore = { git = "https://github.com/paritytech/substrate", branch = "polkadot-v0.8.28" }
-=======
 sp-core = { git = "https://github.com/paritytech/substrate", branch = "polkadot-v0.8.29", features = ["std"]  }
 sp-keystore = { git = "https://github.com/paritytech/substrate", branch = "polkadot-v0.8.29" }
->>>>>>> 2494dec2
 thiserror = "1.0.23"
 
 [dev-dependencies]
 polkadot-subsystem-testhelpers = { package = "polkadot-node-subsystem-test-helpers", path = "../../subsystem-test-helpers" }
-<<<<<<< HEAD
-sp-core = { git = "https://github.com/paritytech/substrate", branch = "polkadot-v0.8.28", features = ["std"] }
-sp-application-crypto = { git = "https://github.com/paritytech/substrate", branch = "polkadot-v0.8.28" }
-sp-keyring = { git = "https://github.com/paritytech/substrate", branch = "polkadot-v0.8.28" }
-sp-tracing = { git = "https://github.com/paritytech/substrate", branch = "polkadot-v0.8.28" }
-sc-keystore = { git = "https://github.com/paritytech/substrate", branch = "polkadot-v0.8.28" }
-=======
 sp-core = { git = "https://github.com/paritytech/substrate", branch = "polkadot-v0.8.29", features = ["std"] }
 sp-application-crypto = { git = "https://github.com/paritytech/substrate", branch = "polkadot-v0.8.29" }
 sp-keyring = { git = "https://github.com/paritytech/substrate", branch = "polkadot-v0.8.29" }
 sp-tracing = { git = "https://github.com/paritytech/substrate", branch = "polkadot-v0.8.29" }
 sc-keystore = { git = "https://github.com/paritytech/substrate", branch = "polkadot-v0.8.29" }
->>>>>>> 2494dec2
 assert_matches = "1.4.0"
 maplit = "1.0"