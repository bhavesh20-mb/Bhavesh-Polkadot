// Copyright 2021 Parity Technologies (UK) Ltd.
// This file is part of Polkadot.

// Polkadot is free software: you can redistribute it and/or modify
// it under the terms of the GNU General Public License as published by
// the Free Software Foundation, either version 3 of the License, or
// (at your option) any later version.

// Polkadot is distributed in the hope that it will be useful,
// but WITHOUT ANY WARRANTY; without even the implied warranty of
// MERCHANTABILITY or FITNESS FOR A PARTICULAR PURPOSE.  See the
// GNU General Public License for more details.

// You should have received a copy of the GNU General Public License
// along with Polkadot.  If not, see <http://www.gnu.org/licenses/>.

use super::*;
use crate::{account_and_location, new_executor, AssetTransactorOf, XcmCallOf};
use frame_benchmarking::{benchmarks_instance_pallet, BenchmarkError, BenchmarkResult};
use frame_support::{
	pallet_prelude::Get,
	traits::fungible::{Inspect, Mutate},
};
use sp_runtime::traits::{Bounded, Zero};
use sp_std::{convert::TryInto, prelude::*, vec};
use xcm::latest::prelude::*;
use xcm_executor::traits::{Convert, TransactAsset};

benchmarks_instance_pallet! {
	where_clause { where
		<
			<
				T::TransactAsset
				as
				Inspect<T::AccountId>
			>::Balance
			as
			TryInto<u128>
		>::Error: sp_std::fmt::Debug,
	}

	withdraw_asset {
		let (sender_account, sender_location) = account_and_location::<T>(1);
<<<<<<< HEAD
		let worst_case_holding = worst_case_holding::<T>(0);
=======
		let worst_case_holding = T::worst_case_holding();
>>>>>>> 69b47911
		let asset = T::get_multi_asset();

		<AssetTransactorOf<T>>::deposit_asset(&asset, &sender_location).unwrap();
		// check the assets of origin.
		assert!(!T::TransactAsset::balance(&sender_account).is_zero());

		let mut executor = new_executor::<T>(sender_location);
		executor.holding = worst_case_holding.into();
		let instruction = Instruction::<XcmCallOf<T>>::WithdrawAsset(vec![asset.clone()].into());
		let xcm = Xcm(vec![instruction]);
	}: {
		executor.execute(xcm)?;
	} verify {
		// check one of the assets of origin.
		assert!(T::TransactAsset::balance(&sender_account).is_zero());
		assert!(executor.holding.ensure_contains(&vec![asset].into()).is_ok());
	}

	transfer_asset {
		let (sender_account, sender_location) = account_and_location::<T>(1);
		let asset = T::get_multi_asset();
		let assets: MultiAssets = vec![ asset.clone() ].into();
		// this xcm doesn't use holding

		let dest_location = T::valid_destination()?;
		let dest_account = T::AccountIdConverter::convert(dest_location.clone()).unwrap();

		<AssetTransactorOf<T>>::deposit_asset(&asset, &sender_location).unwrap();
		assert!(T::TransactAsset::balance(&dest_account).is_zero());

		let mut executor = new_executor::<T>(sender_location);
		let instruction = Instruction::TransferAsset { assets, beneficiary: dest_location };
		let xcm = Xcm(vec![instruction]);
	}: {
		executor.execute(xcm)?;
	} verify {
		assert!(T::TransactAsset::balance(&sender_account).is_zero());
		assert!(!T::TransactAsset::balance(&dest_account).is_zero());
	}

	transfer_reserve_asset {
		let (sender_account, sender_location) = account_and_location::<T>(1);
		let dest_location = T::valid_destination()?;
		let dest_account = T::AccountIdConverter::convert(dest_location.clone()).unwrap();

		let asset = T::get_multi_asset();
		<AssetTransactorOf<T>>::deposit_asset(&asset, &sender_location).unwrap();
		let assets: MultiAssets = vec![ asset ].into();
		assert!(T::TransactAsset::balance(&dest_account).is_zero());

		let mut executor = new_executor::<T>(sender_location);
		let instruction = Instruction::TransferReserveAsset {
			assets,
			dest: dest_location,
			xcm: Xcm::new()
		};
		let xcm = Xcm(vec![instruction]);
	}: {
		executor.execute(xcm)?;
	} verify {
		assert!(T::TransactAsset::balance(&sender_account).is_zero());
		assert!(!T::TransactAsset::balance(&dest_account).is_zero());
		// TODO: Check sender queue is not empty. #4426
	}

	receive_teleported_asset {
		// If there is no trusted teleporter, then we skip this benchmark.
		let (trusted_teleporter, teleportable_asset) = T::TrustedTeleporter::get()
			.ok_or(BenchmarkError::Skip)?;

		if let Some(checked_account) = T::CheckedAccount::get() {
			T::TransactAsset::mint_into(
				&checked_account,
				<
					T::TransactAsset
					as
					Inspect<T::AccountId>
				>::Balance::max_value() / 2u32.into(),
			)?;
		}

		let assets: MultiAssets = vec![ teleportable_asset ].into();

		let mut executor = new_executor::<T>(trusted_teleporter);
		let instruction = Instruction::ReceiveTeleportedAsset(assets.clone());
		let xcm = Xcm(vec![instruction]);
	}: {
		executor.execute(xcm).map_err(|_| {
			BenchmarkError::Override(
				BenchmarkResult::from_weight(T::BlockWeights::get().max_block)
			)
		})?;
	} verify {
		assert!(executor.holding.ensure_contains(&assets).is_ok());
	}

	deposit_asset {
		let asset = T::get_multi_asset();
<<<<<<< HEAD
		let mut holding = worst_case_holding::<T>(1);
=======
		let mut holding = T::worst_case_holding();
>>>>>>> 69b47911

		// Add our asset to the holding.
		holding.push(asset.clone());

		// our dest must have no balance initially.
		let dest_location = T::valid_destination()?;
		let dest_account = T::AccountIdConverter::convert(dest_location.clone()).unwrap();
		assert!(T::TransactAsset::balance(&dest_account).is_zero());

		let mut executor = new_executor::<T>(Default::default());
		executor.holding = holding.into();
		let instruction = Instruction::<XcmCallOf<T>>::DepositAsset {
			assets: asset.into(),
			beneficiary: dest_location,
		};
		let xcm = Xcm(vec![instruction]);
	}: {
		executor.execute(xcm)?;
	} verify {
		// dest should have received some asset.
		assert!(!T::TransactAsset::balance(&dest_account).is_zero())
	}

	deposit_reserve_asset {
		let asset = T::get_multi_asset();
<<<<<<< HEAD
		let mut holding = worst_case_holding::<T>(1);
=======
		let mut holding = T::worst_case_holding();
>>>>>>> 69b47911

		// Add our asset to the holding.
		holding.push(asset.clone());

		// our dest must have no balance initially.
		let dest_location = T::valid_destination()?;
		let dest_account = T::AccountIdConverter::convert(dest_location.clone()).unwrap();
		assert!(T::TransactAsset::balance(&dest_account).is_zero());

		let mut executor = new_executor::<T>(Default::default());
		executor.holding = holding.into();
		let instruction = Instruction::<XcmCallOf<T>>::DepositReserveAsset {
			assets: asset.into(),
			dest: dest_location,
			xcm: Xcm::new(),
		};
		let xcm = Xcm(vec![instruction]);
	}: {
		executor.execute(xcm)?;
	} verify {
		// dest should have received some asset.
		assert!(!T::TransactAsset::balance(&dest_account).is_zero())
	}

	initiate_teleport {
		let asset = T::get_multi_asset();
<<<<<<< HEAD
		let mut holding = worst_case_holding::<T>(0);
=======
		let mut holding = T::worst_case_holding();
>>>>>>> 69b47911

		// Add our asset to the holding.
		holding.push(asset.clone());

		// Checked account starts at zero
		assert!(T::CheckedAccount::get().map_or(true, |c| T::TransactAsset::balance(&c).is_zero()));

		let mut executor = new_executor::<T>(Default::default());
		executor.holding = holding.into();
		let instruction = Instruction::<XcmCallOf<T>>::InitiateTeleport {
			assets: asset.into(),
			dest: T::valid_destination()?,
			xcm: Xcm::new(),
		};
		let xcm = Xcm(vec![instruction]);
	}: {
		executor.execute(xcm)?;
	} verify {
		if let Some(checked_account) = T::CheckedAccount::get() {
			// teleport checked account should have received some asset.
			assert!(!T::TransactAsset::balance(&checked_account).is_zero());
		}
	}

	impl_benchmark_test_suite!(
		Pallet,
		crate::fungible::mock::new_test_ext(),
		crate::fungible::mock::Test
	);
}<|MERGE_RESOLUTION|>--- conflicted
+++ resolved
@@ -41,11 +41,7 @@
 
 	withdraw_asset {
 		let (sender_account, sender_location) = account_and_location::<T>(1);
-<<<<<<< HEAD
-		let worst_case_holding = worst_case_holding::<T>(0);
-=======
-		let worst_case_holding = T::worst_case_holding();
->>>>>>> 69b47911
+		let worst_case_holding = T::worst_case_holding(0);
 		let asset = T::get_multi_asset();
 
 		<AssetTransactorOf<T>>::deposit_asset(&asset, &sender_location).unwrap();
@@ -144,11 +140,7 @@
 
 	deposit_asset {
 		let asset = T::get_multi_asset();
-<<<<<<< HEAD
-		let mut holding = worst_case_holding::<T>(1);
-=======
-		let mut holding = T::worst_case_holding();
->>>>>>> 69b47911
+		let mut holding = T::worst_case_holding(1);
 
 		// Add our asset to the holding.
 		holding.push(asset.clone());
@@ -174,11 +166,7 @@
 
 	deposit_reserve_asset {
 		let asset = T::get_multi_asset();
-<<<<<<< HEAD
-		let mut holding = worst_case_holding::<T>(1);
-=======
-		let mut holding = T::worst_case_holding();
->>>>>>> 69b47911
+		let mut holding = T::worst_case_holding(1);
 
 		// Add our asset to the holding.
 		holding.push(asset.clone());
@@ -205,11 +193,7 @@
 
 	initiate_teleport {
 		let asset = T::get_multi_asset();
-<<<<<<< HEAD
-		let mut holding = worst_case_holding::<T>(0);
-=======
-		let mut holding = T::worst_case_holding();
->>>>>>> 69b47911
+		let mut holding = T::worst_case_holding(0);
 
 		// Add our asset to the holding.
 		holding.push(asset.clone());
