--- conflicted
+++ resolved
@@ -30,11 +30,7 @@
 mod multi_location;
 mod order;
 mod traits;
-<<<<<<< HEAD
-use super::v1::{Response as Response1, Xcm as Xcm1, MultiLocation as MultiLocation1};
-=======
 use super::v1::{MultiLocation as MultiLocation1, Response as Response1, Xcm as Xcm1};
->>>>>>> 686e3180
 pub use junction::{BodyId, BodyPart, Junction, NetworkId};
 pub use multi_asset::{AssetInstance, MultiAsset};
 pub use multi_location::MultiLocation::{self, *};
