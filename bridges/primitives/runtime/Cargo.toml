[package]
name = "bp-runtime"
description = "Primitives that may be used at (bridges) runtime level."
version = "0.1.0"
authors = ["Parity Technologies <admin@parity.io>"]
edition = "2018"
license = "GPL-3.0-or-later WITH Classpath-exception-2.0"

[dependencies]
codec = { package = "parity-scale-codec", version = "2.2.0", default-features = false }
hash-db = { version = "0.15.2", default-features = false }
num-traits = { version = "0.2", default-features = false }
scale-info = { version = "1.0", default-features = false, features = ["derive"] }

# Substrate Dependencies

<<<<<<< HEAD
frame-support = { git = "https://github.com/paritytech/substrate", default-features = false , branch = "dp-jsonrpsee-integration-2" }
sp-core = { git = "https://github.com/paritytech/substrate", default-features = false , branch = "dp-jsonrpsee-integration-2" }
sp-io = { git = "https://github.com/paritytech/substrate", default-features = false , branch = "dp-jsonrpsee-integration-2" }
sp-runtime = { git = "https://github.com/paritytech/substrate", default-features = false , branch = "dp-jsonrpsee-integration-2" }
sp-state-machine = { git = "https://github.com/paritytech/substrate", default-features = false , branch = "dp-jsonrpsee-integration-2" }
sp-std = { git = "https://github.com/paritytech/substrate", default-features = false , branch = "dp-jsonrpsee-integration-2" }
sp-trie = { git = "https://github.com/paritytech/substrate", default-features = false , branch = "dp-jsonrpsee-integration-2" }

[dev-dependencies]
sp-core = { git = "https://github.com/paritytech/substrate", branch = "dp-jsonrpsee-integration-2" }

=======
frame-support = { git = "https://github.com/paritytech/substrate", branch = "master", default-features = false }
sp-core = { git = "https://github.com/paritytech/substrate", branch = "master", default-features = false }
sp-io = { git = "https://github.com/paritytech/substrate", branch = "master", default-features = false }
sp-runtime = { git = "https://github.com/paritytech/substrate", branch = "master", default-features = false }
sp-state-machine = { git = "https://github.com/paritytech/substrate", branch = "master", default-features = false }
sp-std = { git = "https://github.com/paritytech/substrate", branch = "master", default-features = false }
sp-trie = { git = "https://github.com/paritytech/substrate", branch = "master", default-features = false }

[dev-dependencies]
hex-literal = "0.3"
>>>>>>> 4fbfb107

[features]
default = ["std"]
std = [
	"codec/std",
	"frame-support/std",
	"hash-db/std",
	"num-traits/std",
	"scale-info/std",
	"sp-core/std",
	"sp-io/std",
	"sp-runtime/std",
	"sp-std/std",
	"sp-state-machine/std",
	"sp-trie/std",
]<|MERGE_RESOLUTION|>--- conflicted
+++ resolved
@@ -14,7 +14,6 @@
 
 # Substrate Dependencies
 
-<<<<<<< HEAD
 frame-support = { git = "https://github.com/paritytech/substrate", default-features = false , branch = "dp-jsonrpsee-integration-2" }
 sp-core = { git = "https://github.com/paritytech/substrate", default-features = false , branch = "dp-jsonrpsee-integration-2" }
 sp-io = { git = "https://github.com/paritytech/substrate", default-features = false , branch = "dp-jsonrpsee-integration-2" }
@@ -24,20 +23,7 @@
 sp-trie = { git = "https://github.com/paritytech/substrate", default-features = false , branch = "dp-jsonrpsee-integration-2" }
 
 [dev-dependencies]
-sp-core = { git = "https://github.com/paritytech/substrate", branch = "dp-jsonrpsee-integration-2" }
-
-=======
-frame-support = { git = "https://github.com/paritytech/substrate", branch = "master", default-features = false }
-sp-core = { git = "https://github.com/paritytech/substrate", branch = "master", default-features = false }
-sp-io = { git = "https://github.com/paritytech/substrate", branch = "master", default-features = false }
-sp-runtime = { git = "https://github.com/paritytech/substrate", branch = "master", default-features = false }
-sp-state-machine = { git = "https://github.com/paritytech/substrate", branch = "master", default-features = false }
-sp-std = { git = "https://github.com/paritytech/substrate", branch = "master", default-features = false }
-sp-trie = { git = "https://github.com/paritytech/substrate", branch = "master", default-features = false }
-
-[dev-dependencies]
 hex-literal = "0.3"
->>>>>>> 4fbfb107
 
 [features]
 default = ["std"]
